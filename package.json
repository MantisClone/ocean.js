--- conflicted
+++ resolved
@@ -24,14 +24,10 @@
     "release": "release-it --non-interactive",
     "changelog": "auto-changelog -p",
     "prepublishOnly": "npm run build",
-<<<<<<< HEAD
-    "test:pool": "mocha --config=test/unit/.mocharc.json --node-env=test --exit 'test/unit/pools/Router.test.ts'",
+    "test:pool": "mocha --config=test/unit/.mocharc.json --node-env=test --exit 'test/unit/pools/Pool.test.ts'",
     "test:dt": "mocha --config=test/unit/.mocharc.json --node-env=test --exit 'test/unit/Datatoken.test.ts'",
     "test:nftDt": "mocha --config=test/unit/.mocharc.json --node-env=test --exit 'test/unit/NFTDatatoken.test.ts'",
-=======
-    "test:pool": "mocha --config=test/unit/.mocharc.json --node-env=test --exit 'test/unit/pools/balancer/Pool.test.ts'",
     "test:router": "mocha --config=test/unit/.mocharc.json --node-env=test --exit 'test/unit/pools/Router.test.ts'",
->>>>>>> f44fb405
     "test:unit": "mocha --config=test/unit/.mocharc.json --node-env=test --exit 'test/unit/**/*.test.ts'",
     "test:unit:cover": "nyc --report-dir coverage/unit npm run test:unit",
     "test:integration": "mocha --config=test/integration/.mocharc.json --node-env=test --exit 'test/integration/**/*.test.ts'",
