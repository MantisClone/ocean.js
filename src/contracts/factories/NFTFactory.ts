import Web3 from 'web3'
import { TransactionReceipt } from 'web3-core'
import { AbiItem } from 'web3-utils'
import ERC721Factory from '@oceanprotocol/contracts/artifacts/contracts/ERC721Factory.sol/ERC721Factory.json'
import {
  LoggerInstance,
  generateDtName,
  calculateEstimatedGas,
  ZERO_ADDRESS
} from '../../utils'
import {
  FreCreationParams,
  DatatokenCreateParams,
  PoolCreationParams,
  DispenserCreationParams,
  NftCreateData,
  Template,
  TokenOrder
} from '../../@types'
import { SmartContractWithAddress } from '..'

/**
 * Provides an interface for NFT Factory contract
 */
export class NftFactory extends SmartContractWithAddress {
  getDefaultAbi(): AbiItem | AbiItem[] {
    return ERC721Factory.abi as AbiItem[]
  }

  /**
   * Create new NFT
   * @param {String} address
   * @param {NFTCreateData} nftData
   * @return {Promise<string>} NFT datatoken address
   */
  public async createNFT<G extends boolean = false>(
    address: string,
    nftData: NftCreateData,
    estimateGas?: G
  ): Promise<G extends false ? string : number> {
    if (!nftData.templateIndex) nftData.templateIndex = 1

    if (!nftData.name || !nftData.symbol) {
      const { name, symbol } = generateDtName()
      nftData.name = name
      nftData.symbol = symbol
    }
    if (nftData.templateIndex > (await this.getCurrentNFTTemplateCount())) {
      throw new Error(`Template index doesnt exist`)
    }

    if (nftData.templateIndex === 0) {
      throw new Error(`Template index cannot be ZERO`)
    }
    if ((await this.getNFTTemplate(nftData.templateIndex)).isActive === false) {
      throw new Error(`Template is not active`)
    }
    const estGas = await calculateEstimatedGas(
      address,
      this.contract.methods.deployERC721Contract,
      nftData.name,
      nftData.symbol,
      nftData.templateIndex,
      ZERO_ADDRESS,
      ZERO_ADDRESS,
      nftData.tokenURI,
      nftData.transferable,
      nftData.owner
    )
    if (estimateGas) return estGas

    // Invoke createToken function of the contract
    const trxReceipt = await this.contract.methods
      .deployERC721Contract(
        nftData.name,
        nftData.symbol,
        nftData.templateIndex,
        ZERO_ADDRESS,
        ZERO_ADDRESS,
        nftData.tokenURI,
        nftData.transferable,
        nftData.owner
      )
      .send({
        from: address,
        gas: estGas + 1,
        gasPrice: await this.getFairGasPrice()
      })

    let tokenAddress = null
    try {
      tokenAddress = trxReceipt.events.NFTCreated.returnValues[0]
    } catch (e) {
      LoggerInstance.error(`ERROR: Failed to create datatoken : ${e.message}`)
    }
    return tokenAddress
  }

  /** Get Current NFT Count (NFT created)
   * @return {Promise<number>} Number of NFT created from this factory
   */
  public async getCurrentNFTCount(): Promise<number> {
    const trxReceipt = await this.contract.methods.getCurrentNFTCount().call()
    return trxReceipt
  }

  /** Get Current Datatoken Count
   * @return {Promise<number>} Number of DTs created from this factory
   */
  public async getCurrentTokenCount(): Promise<number> {
    const trxReceipt = await this.contract.methods.getCurrentTokenCount().call()
    return trxReceipt
  }

  /** Get Factory Owner
   * @return {Promise<string>} Factory Owner address
   */
  public async getOwner(): Promise<string> {
    const trxReceipt = await this.contract.methods.owner().call()
    return trxReceipt
  }

  /** Get Current NFT Template Count
   * @return {Promise<number>} Number of NFT Template added to this factory
   */
  public async getCurrentNFTTemplateCount(): Promise<number> {
    const count = await this.contract.methods.getCurrentNFTTemplateCount().call()
    return count
  }

  /** Get Current Template  Datatoken (ERC20) Count
   * @return {Promise<number>} Number of Datatoken Template added to this factory
   */
  public async getCurrentTokenTemplateCount(): Promise<number> {
    const count = await this.contract.methods.getCurrentTemplateCount().call()
    return count
  }

  /** Get NFT Template
   * @param {Number} index Template index
   * @return {Promise<Template>} Number of Template added to this factory
   */
  public async getNFTTemplate(index: number): Promise<Template> {
    if (index > (await this.getCurrentNFTTemplateCount())) {
      throw new Error(`Template index doesnt exist`)
    }

    if (index === 0) {
      throw new Error(`Template index cannot be ZERO`)
    }
    const template = await this.contract.methods.getNFTTemplate(index).call()
    return template
  }

  /** Get Datatoken (ERC20) Template
   * @param {Number} index Template index
   * @return {Promise<Template>} DT Template info
   */
  public async getTokenTemplate(index: number): Promise<Template> {
    const template = await this.contract.methods.getTokenTemplate(index).call()
    return template
  }

  /** Check if Datatoken is deployed from the factory
   * @param {String} datatoken Datatoken address we want to check
   * @return {Promise<Boolean>} return true if deployed from this factory
   */
  public async checkDatatoken(datatoken: string): Promise<Boolean> {
    const isDeployed = await this.contract.methods.erc20List(datatoken).call()
    return isDeployed
  }

  /** Check if  NFT is deployed from the factory
   * @param {String} nftAddress nftAddress address we want to check
   * @return {Promise<String>} return address(0) if it's not, or the nftAddress if true
   */
  public async checkNFT(nftAddress: string): Promise<String> {
    const confirmAddress = await this.contract.methods.erc721List(nftAddress).call()
    return confirmAddress
  }

  /**
<<<<<<< HEAD
=======
   * Estimate gas cost for add721TokenTemplate method
   * @param {String} address
   * @param {String} templateAddress template address to add
   * @return {Promise<TransactionReceipt>}
   */
  public async estGasAddNFTTemplate(
    address: string,
    templateAddress: string
  ): Promise<any> {
    return estimateGas(
      address,
      this.contract.methods.add721TokenTemplate,
      templateAddress
    )
  }

  /**
>>>>>>> 28353042
   * Add a new NFT token template - only factory Owner
   * @param {String} address
   * @param {String} templateAddress template address to add
   * @return {Promise<TransactionReceipt>}
   */
  public async addNFTTemplate<G extends boolean = false>(
    address: string,
    templateAddress: string,
    estimateGas?: G
  ): Promise<G extends false ? TransactionReceipt : number> {
    if ((await this.getOwner()) !== address) {
      throw new Error(`Caller is not Factory Owner`)
    }
    if (templateAddress === ZERO_ADDRESS) {
      throw new Error(`Template cannot be ZERO address`)
    }

    const estGas = await calculateEstimatedGas(
      address,
      this.contract.methods.add721TokenTemplate,
      templateAddress
    )
    if (estimateGas) return estGas

    // Invoke add721TokenTemplate function of the contract
    const trxReceipt = await this.contract.methods
      .add721TokenTemplate(templateAddress)
      .send({
        from: address,
        gas: estGas + 1,
        gasPrice: await this.getFairGasPrice()
      })

    return trxReceipt
  }

  /**
   * Disable token template - only factory Owner
   * @param {String} address
   * @param {Number} templateIndex index of the template we want to disable
   * @return {Promise<TransactionReceipt>} current token template count
   */
  public async disableNFTTemplate<G extends boolean = false>(
    address: string,
    templateIndex: number,
    estimateGas?: G
  ): Promise<G extends false ? TransactionReceipt : number> {
    if ((await this.getOwner()) !== address) {
      throw new Error(`Caller is not Factory Owner`)
    }
    if (templateIndex > (await this.getCurrentNFTTemplateCount())) {
      throw new Error(`Template index doesnt exist`)
    }

    if (templateIndex === 0) {
      throw new Error(`Template index cannot be ZERO`)
    }
    const estGas = await calculateEstimatedGas(
      address,
      this.contract.methods.disable721TokenTemplate,
      templateIndex
    )
    if (estimateGas) return estGas

    // Invoke createToken function of the contract
    const trxReceipt = await this.contract.methods
      .disable721TokenTemplate(templateIndex)
      .send({
        from: address,
        gas: estGas + 1,
        gasPrice: await this.getFairGasPrice()
      })

    return trxReceipt
  }

  /**
   * Reactivate a previously disabled token template - only factory Owner
   * @param {String} address
   * @param {Number} templateIndex index of the template we want to reactivate
   * @return {Promise<TransactionReceipt>} current token template count
   */
  public async reactivateNFTTemplate<G extends boolean = false>(
    address: string,
    templateIndex: number,
    estimateGas?: G
  ): Promise<G extends false ? TransactionReceipt : number> {
    if ((await this.getOwner()) !== address) {
      throw new Error(`Caller is not Factory Owner`)
    }
    if (templateIndex > (await this.getCurrentNFTTemplateCount())) {
      throw new Error(`Template index doesnt exist`)
    }

    if (templateIndex === 0) {
      throw new Error(`Template index cannot be ZERO`)
    }

    const estGas = await calculateEstimatedGas(
      address,
      this.contract.methods.reactivate721TokenTemplate,
      templateIndex
    )
    if (estimateGas) return estGas

    // Invoke createToken function of the contract
    const trxReceipt = await this.contract.methods
      .reactivate721TokenTemplate(templateIndex)
      .send({
        from: address,
        gas: estGas + 1,
        gasPrice: await this.getFairGasPrice()
      })

    return trxReceipt
  }

  /**
   * Add a new NFT token template - only factory Owner
   * @param {String} address
   * @param {String} templateAddress template address to add
   * @return {Promise<TransactionReceipt>}
   */
  public async addTokenTemplate<G extends boolean = false>(
    address: string,
<<<<<<< HEAD
    templateAddress: string,
    estimateGas?: G
  ): Promise<G extends false ? TransactionReceipt : number> {
=======
    templateAddress: string
  ): Promise<any> {
    return estimateGas(address, this.contract.methods.addTokenTemplate, templateAddress)
  }

  /**
   * Add a new NFT token template - only factory Owner
   * @param {String} address
   * @param {String} templateAddress template address to add
   * @return {Promise<TransactionReceipt>}
   */
  public async addTokenTemplate(
    address: string,
    templateAddress: string
  ): Promise<TransactionReceipt> {
>>>>>>> 28353042
    if ((await this.getOwner()) !== address) {
      throw new Error(`Caller is not Factory Owner`)
    }
    if (templateAddress === ZERO_ADDRESS) {
      throw new Error(`Template cannot be address ZERO`)
    }

    const estGas = await calculateEstimatedGas(
      address,
      this.contract.methods.addTokenTemplate,
      templateAddress
    )
    if (estimateGas) return estGas

    // Invoke createToken function of the contract
    const trxReceipt = await this.contract.methods
      .addTokenTemplate(templateAddress)
      .send({
        from: address,
        gas: estGas + 1,
        gasPrice: await this.getFairGasPrice()
      })

    return trxReceipt
  }

  /**
   * Disable token template - only factory Owner
   * @param {String} address
   * @param {Number} templateIndex index of the template we want to disable
   * @return {Promise<TransactionReceipt>} current token template count
   */
  public async disableTokenTemplate<G extends boolean = false>(
    address: string,
    templateIndex: number,
    estimateGas?: G
  ): Promise<G extends false ? TransactionReceipt : number> {
    if ((await this.getOwner()) !== address) {
      throw new Error(`Caller is not Factory Owner`)
    }
    if (templateIndex > (await this.getCurrentTokenTemplateCount())) {
      throw new Error(`Template index doesnt exist`)
    }

    if (templateIndex === 0) {
      throw new Error(`Template index cannot be ZERO`)
    }
    if ((await this.getTokenTemplate(templateIndex)).isActive === false) {
      throw new Error(`Template is already disabled`)
    }
    const estGas = await calculateEstimatedGas(
      address,
      this.contract.methods.disableTokenTemplate,
      templateIndex
    )
    if (estimateGas) return estGas

    // Invoke createToken function of the contract
    const trxReceipt = await this.contract.methods
      .disableTokenTemplate(templateIndex)
      .send({
        from: address,
        gas: estGas + 1,
        gasPrice: await this.getFairGasPrice()
      })

    return trxReceipt
  }

  /**
   * Reactivate a previously disabled token template - only factory Owner
   * @param {String} address
   * @param {Number} templateIndex index of the template we want to reactivate
   * @return {Promise<TransactionReceipt>} current token template count
   */
  public async reactivateTokenTemplate<G extends boolean = false>(
    address: string,
    templateIndex: number,
    estimateGas?: G
  ): Promise<G extends false ? TransactionReceipt : number> {
    if ((await this.getOwner()) !== address) {
      throw new Error(`Caller is not Factory Owner`)
    }
    if (templateIndex > (await this.getCurrentTokenTemplateCount())) {
      throw new Error(`Template index doesnt exist`)
    }

    if (templateIndex === 0) {
      throw new Error(`Template index cannot be ZERO`)
    }
    if ((await this.getTokenTemplate(templateIndex)).isActive === true) {
      throw new Error(`Template is already active`)
    }

    const estGas = await calculateEstimatedGas(
      address,
      this.contract.methods.reactivateTokenTemplate,
      templateIndex
    )
    if (estimateGas) return estGas

    // Invoke createToken function of the contract
    const trxReceipt = await this.contract.methods
      .reactivateTokenTemplate(templateIndex)
      .send({
        from: address,
        gas: estGas + 1,
        gasPrice: await this.getFairGasPrice()
      })

    return trxReceipt
  }

  /**
   * @dev startMultipleTokenOrder
   *      Used as a proxy to order multiple services
   *      Users can have inifinite approvals for fees for factory instead of having one approval/ Datatoken contract
   *      Requires previous approval of all :
   *          - consumeFeeTokens
   *          - publishMarketFeeTokens
   *          - ERC20 Datatokens
   * @param address Caller address
   * @param orders an array of struct tokenOrder
   * @return {Promise<TransactionReceipt>} transaction receipt
   */
  public async startMultipleTokenOrder<G extends boolean = false>(
    address: string,
    orders: TokenOrder[],
    estimateGas?: G
  ): Promise<G extends false ? TransactionReceipt : number> {
    if (orders.length > 50) {
      throw new Error(`Too many orders`)
    }

    const estGas = await calculateEstimatedGas(
      address,
      this.contract.methods.startMultipleTokenOrder,
      orders
    )
    if (estimateGas) return estGas

    // Invoke createToken function of the contract
    const trxReceipt = await this.contract.methods.startMultipleTokenOrder(orders).send({
      from: address,
      gas: estGas + 1,
      gasPrice: await this.getFairGasPrice()
    })

    return trxReceipt
  }

  /**
<<<<<<< HEAD
   * @dev createNftWithDatatoken
   *      Creates a new NFT, then a Datatoken,all in one call
   * @param address Caller address
=======
   * Estimate gas cost for createNftWithDatatoken method
   * @param address Caller address
   * @param _NftCreateData input data for NFT creation
   * @param _ErcCreateData input data for Datatoken creation
   *  @return {Promise<TransactionReceipt>} transaction receipt
   */

  public async estGasCreateNftWithDatatoken(
    address: string,
    nftCreateData: NftCreateData,
    dtParams: DatatokenCreateParams
  ): Promise<any> {
    const ercCreateData = this.getErcCreationParams(dtParams)
    return estimateGas(
      address,
      this.contract.methods.createNftWithErc20,
      nftCreateData,
      ercCreateData
    )
  }

  /**
   * @dev createNftWithDatatoken
   *      Creates a new NFT, then a Datatoken,all in one call
   * @param address Caller address
>>>>>>> 28353042
   * @param _NftCreateData input data for nft creation
   * @param _ErcCreateData input data for Datatoken creation
   * @return {Promise<TransactionReceipt>} transaction receipt
   */

<<<<<<< HEAD
  public async createNftWithDatatoken<G extends boolean = false>(
    address: string,
    nftCreateData: NftCreateData,
    ercParams: DatatokenCreateParams,
    estimateGas?: G
  ): Promise<G extends false ? TransactionReceipt : number> {
    const ercCreateData = this.getErcCreationParams(ercParams)
=======
  public async createNftWithDatatoken(
    address: string,
    nftCreateData: NftCreateData,
    dtParams: DatatokenCreateParams
  ): Promise<TransactionReceipt> {
    const ercCreateData = this.getErcCreationParams(dtParams)
>>>>>>> 28353042

    const estGas = await calculateEstimatedGas(
      address,
      this.contract.methods.createNftWithErc20,
      nftCreateData,
      ercCreateData
    )
    if (estimateGas) return estGas

    // Invoke createToken function of the contract
    const trxReceipt = await this.contract.methods
      .createNftWithErc20(nftCreateData, ercCreateData)
      .send({
        from: address,
        gas: estGas + 1,
        gasPrice: await this.getFairGasPrice()
      })

    return trxReceipt
  }

  /**
<<<<<<< HEAD
=======
   * Estimate gas cost for createNftWithDatatokenWithPool method
   * @param address Caller address
   * @param nftCreateData input data for NFT Creation
   * @param dtParams input data for Datatoken Creation
   * @param poolParams input data for Pool Creation
   * @return {Promise<TransactionReceipt>} transaction receipt
   */
  public async estGasCreateNftWithDatatokenWithPool(
    address: string,
    nftCreateData: NftCreateData,
    dtParams: DatatokenCreateParams,
    poolParams: PoolCreationParams
  ): Promise<any> {
    const ercCreateData = this.getErcCreationParams(dtParams)
    const poolData = await this.getPoolCreationParams(poolParams)
    return estimateGas(
      address,
      this.contract.methods.createNftWithErc20WithPool,
      nftCreateData,
      ercCreateData,
      poolData
    )
  }

  /**
>>>>>>> 28353042
   * @dev createNftWithDatatokenWithPool
   *      Creates a new NFT, then a Datatoken, then a Pool, all in one call
   *      Use this carefully, because if Pool creation fails, you are still going to pay a lot of gas
   * @param address Caller address
   * @param nftCreateData input data for NFT Creation
<<<<<<< HEAD
   * @param ercParams input data for Datatoken Creation
   * @param poolParams input data for Pool Creation
   * @return {Promise<TransactionReceipt>} transaction receipt
   */
  public async createNftWithDatatokenWithPool<G extends boolean = false>(
    address: string,
    nftCreateData: NftCreateData,
    ercParams: DatatokenCreateParams,
    poolParams: PoolCreationParams,
    estimateGas?: G
  ): Promise<G extends false ? TransactionReceipt : number> {
    const ercCreateData = this.getErcCreationParams(ercParams)
=======
   * @param dtParams input data for Datatoken Creation
   * @param poolParams input data for Pool Creation
   * @return {Promise<TransactionReceipt>} transaction receipt
   */
  public async createNftWithDatatokenWithPool(
    address: string,
    nftCreateData: NftCreateData,
    dtParams: DatatokenCreateParams,
    poolParams: PoolCreationParams
  ): Promise<TransactionReceipt> {
    const ercCreateData = this.getErcCreationParams(dtParams)
>>>>>>> 28353042
    const poolData = await this.getPoolCreationParams(poolParams)

    const estGas = await calculateEstimatedGas(
      address,
      this.contract.methods.createNftWithErc20WithPool,
      nftCreateData,
      ercCreateData,
      poolData
    )
    if (estimateGas) return estGas

    // Invoke createToken function of the contract
    const trxReceipt = await this.contract.methods
      .createNftWithErc20WithPool(nftCreateData, ercCreateData, poolData)
      .send({
        from: address,
        gas: estGas + 1,
        gasPrice: await this.getFairGasPrice()
      })

    return trxReceipt
  }

<<<<<<< HEAD
=======
  /** Estimate gas cost for createNftWithDatatokenWithFixedRate method
   * @param address Caller address
   * @param nftCreateData input data for NFT Creation
   * @param dtParams input data for Datatoken Creation
   * @param freParams input data for FixedRate Creation
   * @return {Promise<TransactionReceipt>} transaction receipt
   */
  public async estGasCreateNftWithDatatokenWithFixedRate(
    address: string,
    nftCreateData: NftCreateData,
    dtParams: DatatokenCreateParams,
    freParams: FreCreationParams
  ): Promise<any> {
    const ercCreateData = this.getErcCreationParams(dtParams)
    const fixedData = await this.getFreCreationParams(freParams)
    return estimateGas(
      address,
      this.contract.methods.createNftWithErc20WithFixedRate,
      nftCreateData,
      ercCreateData,
      fixedData
    )
  }

>>>>>>> 28353042
  /**
   * @dev createNftWithDatatokenWithFixedRate
   *      Creates a new NFT, then a Datatoken, then a FixedRateExchange, all in one call
   *      Use this carefully, because if Fixed Rate creation fails, you are still going to pay a lot of gas
   * @param address Caller address
   * @param nftCreateData input data for NFT Creation
<<<<<<< HEAD
   * @param ercParams input data for Datatoken Creation
   * @param freParams input data for FixedRate Creation
   *  @return {Promise<TransactionReceipt>} transaction receipt
   */
  public async createNftWithDatatokenWithFixedRate<G extends boolean = false>(
    address: string,
    nftCreateData: NftCreateData,
    ercParams: DatatokenCreateParams,
    freParams: FreCreationParams,
    estimateGas?: G
  ): Promise<G extends false ? TransactionReceipt : number> {
    const ercCreateData = this.getErcCreationParams(ercParams)
=======
   * @param dtParams input data for Datatoken Creation
   * @param freParams input data for FixedRate Creation
   *  @return {Promise<TransactionReceipt>} transaction receipt
   */
  public async createNftWithDatatokenWithFixedRate(
    address: string,
    nftCreateData: NftCreateData,
    dtParams: DatatokenCreateParams,
    freParams: FreCreationParams
  ): Promise<TransactionReceipt> {
    const ercCreateData = this.getErcCreationParams(dtParams)
>>>>>>> 28353042
    const fixedData = this.getFreCreationParams(freParams)

    const estGas = await calculateEstimatedGas(
      address,
      this.contract.methods.createNftWithErc20WithFixedRate,
      nftCreateData,
      ercCreateData,
      fixedData
    )
    if (estimateGas) return estGas

    // Invoke createToken function of the contract
    const trxReceipt = await this.contract.methods
      .createNftWithErc20WithFixedRate(nftCreateData, ercCreateData, fixedData)
      .send({
        from: address,
        gas: estGas + 1,
        gasPrice: await this.getFairGasPrice()
      })

    return trxReceipt
  }

<<<<<<< HEAD
=======
  /** Estimate gas cost for estGasCreateNftWithDatatokenWithDispenser method
   * @param address Caller address
   * @param nftCreateData input data for NFT Creation
   * @param dtParams input data for Datatoken Creation
   * @param dispenserParams input data for Dispenser Creation
   * @return {Promise<TransactionReceipt>} transaction receipt
   */
  public async estGasCreateNftWithDatatokenWithDispenser(
    address: string,
    nftCreateData: NftCreateData,
    dtParams: DatatokenCreateParams,
    dispenserParams: DispenserCreationParams
  ): Promise<any> {
    const ercCreateData = this.getErcCreationParams(dtParams)
    return estimateGas(
      address,
      this.contract.methods.createNftWithErc20WithDispenser,
      nftCreateData,
      ercCreateData,
      dispenserParams
    )
  }

>>>>>>> 28353042
  /**
   * @dev createNftWithDatatokenWithDispenser
   *      Creates a new NFT, then a Datatoken, then a Dispenser, all in one call
   *      Use this carefully, because if Dispenser creation fails, you are still going to pay a lot of gas
   * @param address Caller address
   * @param nftCreateData input data for NFT Creation
<<<<<<< HEAD
   * @param ercParams input data for Datatoken Creation
   * @param dispenserParams input data for Dispenser Creation
   *  @return {Promise<TransactionReceipt>} transaction receipt
   */
  public async createNftWithDatatokenWithDispenser<G extends boolean = false>(
    address: string,
    nftCreateData: NftCreateData,
    ercParams: DatatokenCreateParams,
    dispenserParams: DispenserCreationParams,
    estimateGas?: G
  ): Promise<G extends false ? TransactionReceipt : number> {
    const ercCreateData = this.getErcCreationParams(ercParams)
=======
   * @param dtParams input data for Datatoken Creation
   * @param dispenserParams input data for Dispenser Creation
   *  @return {Promise<TransactionReceipt>} transaction receipt
   */
  public async createNftWithDatatokenWithDispenser(
    address: string,
    nftCreateData: NftCreateData,
    dtParams: DatatokenCreateParams,
    dispenserParams: DispenserCreationParams
  ): Promise<TransactionReceipt> {
    const ercCreateData = this.getErcCreationParams(dtParams)
>>>>>>> 28353042

    dispenserParams.maxBalance = Web3.utils.toWei(dispenserParams.maxBalance)
    dispenserParams.maxTokens = Web3.utils.toWei(dispenserParams.maxTokens)

    const estGas = await calculateEstimatedGas(
      address,
      this.contract.methods.createNftWithErc20WithDispenser,
      nftCreateData,
      ercCreateData,
      dispenserParams
    )
    if (estimateGas) return estGas

    // Invoke createToken function of the contract
    const trxReceipt = await this.contract.methods
      .createNftWithErc20WithDispenser(nftCreateData, ercCreateData, dispenserParams)
      .send({
        from: address,
        gas: estGas + 1,
        gasPrice: await this.getFairGasPrice()
      })

    return trxReceipt
  }

<<<<<<< HEAD
  private getErcCreationParams(ercParams: DatatokenCreateParams): any {
=======
  private getErcCreationParams(dtParams: DatatokenCreateParams): any {
>>>>>>> 28353042
    let name: string, symbol: string
    // Generate name & symbol if not present
    if (!dtParams.name || !dtParams.symbol) {
      ;({ name, symbol } = generateDtName())
    }
    return {
      templateIndex: dtParams.templateIndex,
      strings: [dtParams.name || name, dtParams.symbol || symbol],
      addresses: [
        dtParams.minter,
        dtParams.paymentCollector,
        dtParams.mpFeeAddress,
        dtParams.feeToken
      ],
      uints: [Web3.utils.toWei(dtParams.cap), Web3.utils.toWei(dtParams.feeAmount)],
      bytess: []
    }
  }

  private getFreCreationParams(freParams: FreCreationParams): any {
    if (!freParams.allowedConsumer) freParams.allowedConsumer = ZERO_ADDRESS
    const withMint = freParams.withMint ? 1 : 0

    return {
      fixedPriceAddress: freParams.fixedRateAddress,
      addresses: [
        freParams.baseTokenAddress,
        freParams.owner,
        freParams.marketFeeCollector,
        freParams.allowedConsumer
      ],
      uints: [
        freParams.baseTokenDecimals,
        freParams.datatokenDecimals,
        Web3.utils.toWei(freParams.fixedRate),
        Web3.utils.toWei(freParams.marketFee),
        withMint
      ]
    }
  }

  private async getPoolCreationParams(poolParams: PoolCreationParams): Promise<any> {
    return {
      addresses: [
        poolParams.ssContract,
        poolParams.baseTokenAddress,
        poolParams.baseTokenSender,
        poolParams.publisherAddress,
        poolParams.marketFeeCollector,
        poolParams.poolTemplateAddress
      ],
      ssParams: [
        Web3.utils.toWei(poolParams.rate),
        poolParams.baseTokenDecimals,
        Web3.utils.toWei(poolParams.vestingAmount),
        poolParams.vestedBlocks,
        await this.amountToUnits(
          poolParams.baseTokenAddress,
          poolParams.initialBaseTokenLiquidity
        )
      ],
      swapFees: [
        Web3.utils.toWei(poolParams.swapFeeLiquidityProvider),
        Web3.utils.toWei(poolParams.swapFeeMarketRunner)
      ]
    }
  }
}<|MERGE_RESOLUTION|>--- conflicted
+++ resolved
@@ -180,26 +180,6 @@
   }
 
   /**
-<<<<<<< HEAD
-=======
-   * Estimate gas cost for add721TokenTemplate method
-   * @param {String} address
-   * @param {String} templateAddress template address to add
-   * @return {Promise<TransactionReceipt>}
-   */
-  public async estGasAddNFTTemplate(
-    address: string,
-    templateAddress: string
-  ): Promise<any> {
-    return estimateGas(
-      address,
-      this.contract.methods.add721TokenTemplate,
-      templateAddress
-    )
-  }
-
-  /**
->>>>>>> 28353042
    * Add a new NFT token template - only factory Owner
    * @param {String} address
    * @param {String} templateAddress template address to add
@@ -325,27 +305,9 @@
    */
   public async addTokenTemplate<G extends boolean = false>(
     address: string,
-<<<<<<< HEAD
     templateAddress: string,
     estimateGas?: G
   ): Promise<G extends false ? TransactionReceipt : number> {
-=======
-    templateAddress: string
-  ): Promise<any> {
-    return estimateGas(address, this.contract.methods.addTokenTemplate, templateAddress)
-  }
-
-  /**
-   * Add a new NFT token template - only factory Owner
-   * @param {String} address
-   * @param {String} templateAddress template address to add
-   * @return {Promise<TransactionReceipt>}
-   */
-  public async addTokenTemplate(
-    address: string,
-    templateAddress: string
-  ): Promise<TransactionReceipt> {
->>>>>>> 28353042
     if ((await this.getOwner()) !== address) {
       throw new Error(`Caller is not Factory Owner`)
     }
@@ -498,65 +460,28 @@
   }
 
   /**
-<<<<<<< HEAD
    * @dev createNftWithDatatoken
    *      Creates a new NFT, then a Datatoken,all in one call
    * @param address Caller address
-=======
-   * Estimate gas cost for createNftWithDatatoken method
-   * @param address Caller address
-   * @param _NftCreateData input data for NFT creation
+   * @param _NftCreateData input data for nft creation
    * @param _ErcCreateData input data for Datatoken creation
-   *  @return {Promise<TransactionReceipt>} transaction receipt
-   */
-
-  public async estGasCreateNftWithDatatoken(
+   * @return {Promise<TransactionReceipt>} transaction receipt
+   */
+
+  public async createNftWithDatatoken<G extends boolean = false>(
     address: string,
     nftCreateData: NftCreateData,
-    dtParams: DatatokenCreateParams
-  ): Promise<any> {
+    dtParams: DatatokenCreateParams,
+    estimateGas?: G
+  ): Promise<G extends false ? TransactionReceipt : number> {
     const ercCreateData = this.getErcCreationParams(dtParams)
-    return estimateGas(
+
+    const estGas = await calculateEstimatedGas(
       address,
       this.contract.methods.createNftWithErc20,
       nftCreateData,
       ercCreateData
     )
-  }
-
-  /**
-   * @dev createNftWithDatatoken
-   *      Creates a new NFT, then a Datatoken,all in one call
-   * @param address Caller address
->>>>>>> 28353042
-   * @param _NftCreateData input data for nft creation
-   * @param _ErcCreateData input data for Datatoken creation
-   * @return {Promise<TransactionReceipt>} transaction receipt
-   */
-
-<<<<<<< HEAD
-  public async createNftWithDatatoken<G extends boolean = false>(
-    address: string,
-    nftCreateData: NftCreateData,
-    ercParams: DatatokenCreateParams,
-    estimateGas?: G
-  ): Promise<G extends false ? TransactionReceipt : number> {
-    const ercCreateData = this.getErcCreationParams(ercParams)
-=======
-  public async createNftWithDatatoken(
-    address: string,
-    nftCreateData: NftCreateData,
-    dtParams: DatatokenCreateParams
-  ): Promise<TransactionReceipt> {
-    const ercCreateData = this.getErcCreationParams(dtParams)
->>>>>>> 28353042
-
-    const estGas = await calculateEstimatedGas(
-      address,
-      this.contract.methods.createNftWithErc20,
-      nftCreateData,
-      ercCreateData
-    )
     if (estimateGas) return estGas
 
     // Invoke createToken function of the contract
@@ -572,74 +497,32 @@
   }
 
   /**
-<<<<<<< HEAD
-=======
-   * Estimate gas cost for createNftWithDatatokenWithPool method
+   * @dev createNftWithDatatokenWithPool
+   *      Creates a new NFT, then a Datatoken, then a Pool, all in one call
+   *      Use this carefully, because if Pool creation fails, you are still going to pay a lot of gas
    * @param address Caller address
    * @param nftCreateData input data for NFT Creation
    * @param dtParams input data for Datatoken Creation
    * @param poolParams input data for Pool Creation
    * @return {Promise<TransactionReceipt>} transaction receipt
    */
-  public async estGasCreateNftWithDatatokenWithPool(
+  public async createNftWithDatatokenWithPool<G extends boolean = false>(
     address: string,
     nftCreateData: NftCreateData,
     dtParams: DatatokenCreateParams,
-    poolParams: PoolCreationParams
-  ): Promise<any> {
+    poolParams: PoolCreationParams,
+    estimateGas?: G
+  ): Promise<G extends false ? TransactionReceipt : number> {
     const ercCreateData = this.getErcCreationParams(dtParams)
     const poolData = await this.getPoolCreationParams(poolParams)
-    return estimateGas(
+
+    const estGas = await calculateEstimatedGas(
       address,
       this.contract.methods.createNftWithErc20WithPool,
       nftCreateData,
       ercCreateData,
       poolData
     )
-  }
-
-  /**
->>>>>>> 28353042
-   * @dev createNftWithDatatokenWithPool
-   *      Creates a new NFT, then a Datatoken, then a Pool, all in one call
-   *      Use this carefully, because if Pool creation fails, you are still going to pay a lot of gas
-   * @param address Caller address
-   * @param nftCreateData input data for NFT Creation
-<<<<<<< HEAD
-   * @param ercParams input data for Datatoken Creation
-   * @param poolParams input data for Pool Creation
-   * @return {Promise<TransactionReceipt>} transaction receipt
-   */
-  public async createNftWithDatatokenWithPool<G extends boolean = false>(
-    address: string,
-    nftCreateData: NftCreateData,
-    ercParams: DatatokenCreateParams,
-    poolParams: PoolCreationParams,
-    estimateGas?: G
-  ): Promise<G extends false ? TransactionReceipt : number> {
-    const ercCreateData = this.getErcCreationParams(ercParams)
-=======
-   * @param dtParams input data for Datatoken Creation
-   * @param poolParams input data for Pool Creation
-   * @return {Promise<TransactionReceipt>} transaction receipt
-   */
-  public async createNftWithDatatokenWithPool(
-    address: string,
-    nftCreateData: NftCreateData,
-    dtParams: DatatokenCreateParams,
-    poolParams: PoolCreationParams
-  ): Promise<TransactionReceipt> {
-    const ercCreateData = this.getErcCreationParams(dtParams)
->>>>>>> 28353042
-    const poolData = await this.getPoolCreationParams(poolParams)
-
-    const estGas = await calculateEstimatedGas(
-      address,
-      this.contract.methods.createNftWithErc20WithPool,
-      nftCreateData,
-      ercCreateData,
-      poolData
-    )
     if (estimateGas) return estGas
 
     // Invoke createToken function of the contract
@@ -654,65 +537,24 @@
     return trxReceipt
   }
 
-<<<<<<< HEAD
-=======
-  /** Estimate gas cost for createNftWithDatatokenWithFixedRate method
-   * @param address Caller address
-   * @param nftCreateData input data for NFT Creation
-   * @param dtParams input data for Datatoken Creation
-   * @param freParams input data for FixedRate Creation
-   * @return {Promise<TransactionReceipt>} transaction receipt
-   */
-  public async estGasCreateNftWithDatatokenWithFixedRate(
-    address: string,
-    nftCreateData: NftCreateData,
-    dtParams: DatatokenCreateParams,
-    freParams: FreCreationParams
-  ): Promise<any> {
-    const ercCreateData = this.getErcCreationParams(dtParams)
-    const fixedData = await this.getFreCreationParams(freParams)
-    return estimateGas(
-      address,
-      this.contract.methods.createNftWithErc20WithFixedRate,
-      nftCreateData,
-      ercCreateData,
-      fixedData
-    )
-  }
-
->>>>>>> 28353042
   /**
    * @dev createNftWithDatatokenWithFixedRate
    *      Creates a new NFT, then a Datatoken, then a FixedRateExchange, all in one call
    *      Use this carefully, because if Fixed Rate creation fails, you are still going to pay a lot of gas
    * @param address Caller address
    * @param nftCreateData input data for NFT Creation
-<<<<<<< HEAD
-   * @param ercParams input data for Datatoken Creation
-   * @param freParams input data for FixedRate Creation
-   *  @return {Promise<TransactionReceipt>} transaction receipt
-   */
-  public async createNftWithDatatokenWithFixedRate<G extends boolean = false>(
-    address: string,
-    nftCreateData: NftCreateData,
-    ercParams: DatatokenCreateParams,
-    freParams: FreCreationParams,
-    estimateGas?: G
-  ): Promise<G extends false ? TransactionReceipt : number> {
-    const ercCreateData = this.getErcCreationParams(ercParams)
-=======
    * @param dtParams input data for Datatoken Creation
    * @param freParams input data for FixedRate Creation
    *  @return {Promise<TransactionReceipt>} transaction receipt
    */
-  public async createNftWithDatatokenWithFixedRate(
+  public async createNftWithDatatokenWithFixedRate<G extends boolean = false>(
     address: string,
     nftCreateData: NftCreateData,
     dtParams: DatatokenCreateParams,
-    freParams: FreCreationParams
-  ): Promise<TransactionReceipt> {
+    freParams: FreCreationParams,
+    estimateGas?: G
+  ): Promise<G extends false ? TransactionReceipt : number> {
     const ercCreateData = this.getErcCreationParams(dtParams)
->>>>>>> 28353042
     const fixedData = this.getFreCreationParams(freParams)
 
     const estGas = await calculateEstimatedGas(
@@ -736,64 +578,24 @@
     return trxReceipt
   }
 
-<<<<<<< HEAD
-=======
-  /** Estimate gas cost for estGasCreateNftWithDatatokenWithDispenser method
-   * @param address Caller address
-   * @param nftCreateData input data for NFT Creation
-   * @param dtParams input data for Datatoken Creation
-   * @param dispenserParams input data for Dispenser Creation
-   * @return {Promise<TransactionReceipt>} transaction receipt
-   */
-  public async estGasCreateNftWithDatatokenWithDispenser(
-    address: string,
-    nftCreateData: NftCreateData,
-    dtParams: DatatokenCreateParams,
-    dispenserParams: DispenserCreationParams
-  ): Promise<any> {
-    const ercCreateData = this.getErcCreationParams(dtParams)
-    return estimateGas(
-      address,
-      this.contract.methods.createNftWithErc20WithDispenser,
-      nftCreateData,
-      ercCreateData,
-      dispenserParams
-    )
-  }
-
->>>>>>> 28353042
   /**
    * @dev createNftWithDatatokenWithDispenser
    *      Creates a new NFT, then a Datatoken, then a Dispenser, all in one call
    *      Use this carefully, because if Dispenser creation fails, you are still going to pay a lot of gas
    * @param address Caller address
    * @param nftCreateData input data for NFT Creation
-<<<<<<< HEAD
-   * @param ercParams input data for Datatoken Creation
-   * @param dispenserParams input data for Dispenser Creation
-   *  @return {Promise<TransactionReceipt>} transaction receipt
-   */
-  public async createNftWithDatatokenWithDispenser<G extends boolean = false>(
-    address: string,
-    nftCreateData: NftCreateData,
-    ercParams: DatatokenCreateParams,
-    dispenserParams: DispenserCreationParams,
-    estimateGas?: G
-  ): Promise<G extends false ? TransactionReceipt : number> {
-    const ercCreateData = this.getErcCreationParams(ercParams)
-=======
    * @param dtParams input data for Datatoken Creation
    * @param dispenserParams input data for Dispenser Creation
    *  @return {Promise<TransactionReceipt>} transaction receipt
    */
-  public async createNftWithDatatokenWithDispenser(
+  public async createNftWithDatatokenWithDispenser<G extends boolean = false>(
     address: string,
     nftCreateData: NftCreateData,
     dtParams: DatatokenCreateParams,
-    dispenserParams: DispenserCreationParams
-  ): Promise<TransactionReceipt> {
+    dispenserParams: DispenserCreationParams,
+    estimateGas?: G
+  ): Promise<G extends false ? TransactionReceipt : number> {
     const ercCreateData = this.getErcCreationParams(dtParams)
->>>>>>> 28353042
 
     dispenserParams.maxBalance = Web3.utils.toWei(dispenserParams.maxBalance)
     dispenserParams.maxTokens = Web3.utils.toWei(dispenserParams.maxTokens)
@@ -819,11 +621,7 @@
     return trxReceipt
   }
 
-<<<<<<< HEAD
-  private getErcCreationParams(ercParams: DatatokenCreateParams): any {
-=======
   private getErcCreationParams(dtParams: DatatokenCreateParams): any {
->>>>>>> 28353042
     let name: string, symbol: string
     // Generate name & symbol if not present
     if (!dtParams.name || !dtParams.symbol) {
