--- conflicted
+++ resolved
@@ -810,11 +810,7 @@
     return trxReceipt
   }
 
-<<<<<<< HEAD
-  getErcCreationParams(ercParams: DatatokenCreateParams): any {
-=======
-  private getErcCreationParams(ercParams: Erc20CreateParams): any {
->>>>>>> 2aa99a02
+  private getErcCreationParams(ercParams: DatatokenCreateParams): any {
     let name: string, symbol: string
     // Generate name & symbol if not present
     if (!ercParams.name || !ercParams.symbol) {
