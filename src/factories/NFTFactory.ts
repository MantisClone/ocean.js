--- conflicted
+++ resolved
@@ -12,11 +12,8 @@
   getPoolCreationParams,
   configHelperNetworks,
   setContractDefaults,
-<<<<<<< HEAD
-  estimateGas
-=======
+  estimateGas,
   ZERO_ADDRESS
->>>>>>> d6f2daa5
 } from '../utils'
 import { Config } from '../models/index.js'
 import {
@@ -90,40 +87,18 @@
    * @return {Promise<string>} NFT datatoken address
    */
   public async estGasCreateNFT(address: string, nftData: NftCreateData): Promise<string> {
-<<<<<<< HEAD
     return estimateGas(
       address,
       this.factory721.methods.deployERC721Contract,
       nftData.name,
       nftData.symbol,
       nftData.templateIndex,
-      addressZERO,
-      addressZERO,
+      ZERO_ADDRESS,
+      ZERO_ADDRESS,
       nftData.tokenURI,
       nftData.transferable,
       nftData.owner
     )
-=======
-    const gasLimitDefault = this.GASLIMIT_DEFAULT
-    let estGas
-    try {
-      estGas = await this.factory721.methods
-        .deployERC721Contract(
-          nftData.name,
-          nftData.symbol,
-          nftData.templateIndex,
-          ZERO_ADDRESS,
-          ZERO_ADDRESS,
-          nftData.tokenURI,
-          nftData.transferable,
-          nftData.owner
-        )
-        .estimateGas({ from: address }, (err, estGas) => (err ? gasLimitDefault : estGas))
-    } catch (e) {
-      estGas = gasLimitDefault
-    }
-    return estGas
->>>>>>> d6f2daa5
   }
 
   /**
@@ -156,8 +131,8 @@
       nftData.name,
       nftData.symbol,
       nftData.templateIndex,
-      addressZERO,
-      addressZERO,
+      ZERO_ADDRESS,
+      ZERO_ADDRESS,
       nftData.tokenURI,
       nftData.transferable,
       nftData.owner
