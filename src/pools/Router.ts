--- conflicted
+++ resolved
@@ -3,16 +3,7 @@
 import { TransactionReceipt } from 'web3-core'
 import { AbiItem } from 'web3-utils'
 import defaultRouter from '@oceanprotocol/contracts/artifacts/contracts/pools/FactoryRouter.sol/FactoryRouter.json'
-<<<<<<< HEAD
-import {
-  getFairGasPrice,
-  setContractDefaults,
-  configHelperNetworks,
-  estimateGas
-} from '../utils'
-=======
-import { getFairGasPrice, setContractDefaults, ConfigHelper } from '../utils'
->>>>>>> cac327c7
+import { getFairGasPrice, setContractDefaults, ConfigHelper, estimateGas } from '../utils'
 import { Operation } from '../@types/Router'
 import { Config } from '../models/index.js'
 
