import { Contract } from 'web3-eth-contract'
import Web3 from 'web3'
import { TransactionReceipt } from 'web3-core'
import { AbiItem } from 'web3-utils'
import defaultRouter from '@oceanprotocol/contracts/artifacts/contracts/pools/FactoryRouter.sol/FactoryRouter.json'
import { LoggerInstance, getFairGasPrice } from '../utils'

interface Operations {
  exchangeIds: string
  source: string
  operation: number
  tokenIn: string
  amountsIn: string | number
  tokenOut: string
  amountsOut: string | number
  maxPrice: string | number
}

/**
 * Provides an interface for FactoryRouter contract
 */
export class Router {
  public GASLIMIT_DEFAULT = 1000000
  public routerAddress: string
  public RouterABI: AbiItem | AbiItem[]
  public web3: Web3
  public startBlock: number
  public router: Contract

  /**
   * Instantiate Router.
   * @param {String} routerAddress
   * @param {AbiItem | AbiItem[]} Router
   * @param {Web3} web3
   */
  constructor(
    routerAddress: string,
    web3: Web3,
    RouterABI?: AbiItem | AbiItem[],
    startBlock?: number
  ) {
    this.routerAddress = routerAddress
    this.RouterABI = RouterABI || (defaultRouter.abi as AbiItem[])
    this.web3 = web3
    this.startBlock = startBlock || 0
    this.router = new this.web3.eth.Contract(this.RouterABI, this.routerAddress)
  }

  /**
   * Estimate gas cost for buyDTBatch method
   * @param {String} address
   * @param {Operations} operations Operations objects array
   * @return {Promise<TransactionReceipt>} Transaction receipt
   */
  public async estGasBuyDTBatch(address: string, operations: Operations[]): Promise<any> {
    const gasLimitDefault = this.GASLIMIT_DEFAULT
    let estGas
    try {
      estGas = await this.router.methods
        .buyDTBatch(operations)
        .estimateGas({ from: address }, (err, estGas) => (err ? gasLimitDefault : estGas))
    } catch (e) {
      estGas = gasLimitDefault
    }
    return estGas
  }

  /**
   * BuyDTBatch
   * @param {String} address
   * @param {Operations} operations Operations objects array
   * @return {Promise<TransactionReceipt>} Transaction receipt
   */
  public async buyDTBatch(
    address: string,
    operations: Operations[]
  ): Promise<TransactionReceipt> {
    const estGas = await this.estGasBuyDTBatch(address, operations)

    // Invoke createToken function of the contract
    const trxReceipt = await this.router.methods.buyDTBatch(operations).send({
      from: address,
      gas: estGas + 1,
      gasPrice: await getFairGasPrice(this.web3)
    })

    return trxReceipt
  }

  /** Check if a token is on ocean tokens list, if true opfFee is ZERO in pools with that token/DT
   * @return {Promise<boolean>} true if is on the list.
   */
  public async isOceanTokens(address: string): Promise<boolean> {
    return await this.router.methods.oceanTokens(address).call()
  }

  /** Check if an address is a side staking contract.
   * @return {Promise<boolean>} true if is a SS contract
   */
  public async isSideStaking(address: string): Promise<boolean> {
    return await this.router.methods.ssContracts(address).call()
  }

  /** Check if an address is a Fixed Rate contract.
   * @return {Promise<boolean>} true if is a Fixed Rate contract
   */
  public async isFixedPrice(address: string): Promise<boolean> {
    return await this.router.methods.fixedPrice(address).call()
  }

  /** Get Router Owner
   * @return {Promise<string>} Router Owner address
   */
  public async getOwner(): Promise<string> {
    return await this.router.methods.routerOwner().call()
  }

  /** Get NFT Factory address
   * @return {Promise<string>} NFT Factory address
   */
  public async getNFTFactory(): Promise<string> {
    return await this.router.methods.factory().call()
  }

  /** Check if an address is a pool template contract.
   * @return {Promise<boolean>} true if is a Template
   */
  public async isPoolTemplate(address: string): Promise<boolean> {
    return await this.router.methods.isPoolTemplate(address).call()
  }

  /**
<<<<<<< HEAD
   * Estimate gas cost for addOceanToken method
=======
   * Estimate gas cost for addOceanToken
>>>>>>> f44fb405
   * @param {String} address
   * @param {String} tokenAddress token address we want to add
   * @param {Contract} routerContract optional contract instance
   * @return {Promise<any>}
   */
<<<<<<< HEAD
  public async estGasAddOceanToken(address: string, tokenAddress: string): Promise<any> {
=======
  public async estGasAddOceanToken(
    address: string,
    tokenAddress: string,
    contractInstance?: Contract
  ) {
    const routerContract = contractInstance || this.router

>>>>>>> f44fb405
    const gasLimitDefault = this.GASLIMIT_DEFAULT
    let estGas
    try {
      estGas = await routerContract.methods
        .addOceanToken(tokenAddress)
        .estimateGas({ from: address }, (err, estGas) => (err ? gasLimitDefault : estGas))
    } catch (e) {
      estGas = gasLimitDefault
    }
    return estGas
  }

  /**
   * Add a new token to oceanTokens list, pools with basetoken in this list have NO opf Fee
<<<<<<< HEAD
   * @param {String} address
   * @param {String} tokenAddress template address to add
=======
   * @param {String} address caller address
   * @param {String} tokenAddress token address to add
>>>>>>> f44fb405
   * @return {Promise<TransactionReceipt>}
   */
  public async addOceanToken(
    address: string,
    tokenAddress: string
  ): Promise<TransactionReceipt> {
    if ((await this.getOwner()) !== address) {
      throw new Error(`Caller is not Router Owner`)
    }

    const estGas = await this.estGasAddOceanToken(address, tokenAddress)

    // Invoke createToken function of the contract
    const trxReceipt = await this.router.methods.addOceanToken(tokenAddress).send({
      from: address,
      gas: estGas + 1,
      gasPrice: await getFairGasPrice(this.web3)
    })

    return trxReceipt
  }

  /**
<<<<<<< HEAD
   * Estimate gas cost for removeOceanToken method
=======
   * Estimate gas cost for removeOceanToken
   * @param {String} address caller address
   * @param {String} tokenAddress token address we want to add
   * @param {Contract} routerContract optional contract instance
   * @return {Promise<any>}
   */
  public async estGasRemoveOceanToken(
    address: string,
    tokenAddress: string,
    contractInstance?: Contract
  ) {
    const routerContract = contractInstance || this.router

    const gasLimitDefault = this.GASLIMIT_DEFAULT
    let estGas
    try {
      estGas = await routerContract.methods
        .removeOceanToken(tokenAddress)
        .estimateGas({ from: address }, (err, estGas) => (err ? gasLimitDefault : estGas))
    } catch (e) {
      estGas = gasLimitDefault
    }
    return estGas
  }

  /**
   * Remove a token from oceanTokens list, pools without basetoken in this list have a opf Fee
>>>>>>> f44fb405
   * @param {String} address
   * @param {String} tokenAddress address to remove
   * @return {Promise<TransactionReceipt>}
   */
  public async estGasRemoveOceanToken(
    address: string,
    tokenAddress: string
<<<<<<< HEAD
  ): Promise<any> {
    const gasLimitDefault = this.GASLIMIT_DEFAULT
    let estGas
    try {
      estGas = await this.router.methods
        .removeOceanToken(tokenAddress)
        .estimateGas({ from: address }, (err, estGas) => (err ? gasLimitDefault : estGas))
    } catch (e) {
      estGas = gasLimitDefault
    }
=======
  ): Promise<TransactionReceipt> {
    if ((await this.getOwner()) !== address) {
      throw new Error(`Caller is not Router Owner`)
    }

    const estGas = await this.estGasRemoveOceanToken(address, tokenAddress)
>>>>>>> f44fb405

    return estGas
  }

  /**
   * Remove a token from oceanTokens list, pools without basetoken in this list have a opf Fee
   * @param {String} address
   * @param {String} tokenAddress address to remove
   * @return {Promise<TransactionReceipt>}
   */
  public async removeOceanToken(
    address: string,
    tokenAddress: string
  ): Promise<TransactionReceipt> {
    if ((await this.getOwner()) !== address) {
      throw new Error(`Caller is not Router Owner`)
    }

    const estGas = await this.estGasRemoveOceanToken(address, tokenAddress)

    // Invoke createToken function of the contract
    const trxReceipt = await this.router.methods.removeOceanToken(tokenAddress).send({
      from: address,
      gas: estGas + 1,
      gasPrice: await getFairGasPrice(this.web3)
    })

    return trxReceipt
  }

  /**
   * Estimate gas cost for addSSContract method
   * @param {String} address
   * @param {String} tokenAddress contract address to add
   * @return {Promise<TransactionReceipt>}
   */
  public async estGasAddSSContract(address: string, tokenAddress: string): Promise<any> {
    const gasLimitDefault = this.GASLIMIT_DEFAULT
    let estGas
    try {
      estGas = await this.router.methods
        .addSSContract(tokenAddress)
        .estimateGas({ from: address }, (err, estGas) => (err ? gasLimitDefault : estGas))
    } catch (e) {
      estGas = gasLimitDefault
    }

    return estGas
  }

  /**
   * Add a new contract to ssContract list, after is added, can be used when deploying a new pool
   * @param {String} address
   * @param {String} tokenAddress contract address to add
   * @return {Promise<TransactionReceipt>}
   */
  public async addSSContract(
    address: string,
    tokenAddress: string
  ): Promise<TransactionReceipt> {
    if ((await this.getOwner()) !== address) {
      throw new Error(`Caller is not Router Owner`)
    }

    const estGas = await this.estGasAddSSContract(address, tokenAddress)
    // Invoke createToken function of the contract
    const trxReceipt = await this.router.methods.addSSContract(tokenAddress).send({
      from: address,
      gas: estGas + 1,
      gasPrice: await getFairGasPrice(this.web3)
    })

    return trxReceipt
  }

  /**
   * Estimate gas cost for addFixedRateContract method
   * @param {String} address
   * @param {String} tokenAddress contract address to add
   * @return {Promise<TransactionReceipt>}
   */
  public async estGasAddFixedRateContract(
    address: string,
    tokenAddress: string
  ): Promise<any> {
    const gasLimitDefault = this.GASLIMIT_DEFAULT
    let estGas
    try {
      estGas = await this.router.methods
        .addFixedRateContract(tokenAddress)
        .estimateGas({ from: address }, (err, estGas) => (err ? gasLimitDefault : estGas))
    } catch (e) {
      estGas = gasLimitDefault
    }

    return estGas
  }

  /**
   * Add a new contract to fixedRate list, after is added, can be used when deploying a new pool
   * @param {String} address
   * @param {String} tokenAddress contract address to add
   * @return {Promise<TransactionReceipt>}
   */
  public async addFixedRateContract(
    address: string,
    tokenAddress: string
  ): Promise<TransactionReceipt> {
    if ((await this.getOwner()) !== address) {
      throw new Error(`Caller is not Router Owner`)
    }

    const estGas = await this.estGasAddFixedRateContract(address, tokenAddress)

    // Invoke createToken function of the contract
    const trxReceipt = await this.router.methods.addFixedRateContract(tokenAddress).send({
      from: address,
      gas: estGas + 1,
      gasPrice: await getFairGasPrice(this.web3)
    })

    return trxReceipt
  }

  /** Get OPF Fee per token
   * @return {Promise<number>} OPF fee for a specific baseToken
   */
  public async getOPFFee(baseToken: string): Promise<number> {
    return await this.router.methods.getOPFFee(baseToken).call()
  }

  /** Get Current OPF Fee
   * @return {Promise<number>} OPF fee
   */
  public async getCurrentOPFFee(): Promise<number> {
    return await this.router.methods.swapOceanFee().call()
  }

  /**
   * Estimate gas cost for updateOPFFee method
   * @param {String} address
   * @param {String} newFee new OPF Fee
   * @return {Promise<TransactionReceipt>}
   */
  public async estGasUpdateOPFFee(address: string, newFee: number): Promise<any> {
    const gasLimitDefault = this.GASLIMIT_DEFAULT
    let estGas
    try {
      estGas = await this.router.methods
        .updateOPFFee(newFee)
        .estimateGas({ from: address }, (err, estGas) => (err ? gasLimitDefault : estGas))
    } catch (e) {
      estGas = gasLimitDefault
    }

    return estGas
  }

  /**
   * Add a new contract to fixedRate list, after is added, can be used when deploying a new pool
   * @param {String} address
   * @param {String} newFee new OPF Fee
   * @return {Promise<TransactionReceipt>}
   */
  public async updateOPFFee(
    address: string,
    newFee: number
  ): Promise<TransactionReceipt> {
    if ((await this.getOwner()) !== address) {
      throw new Error(`Caller is not Router Owner`)
    }

    const gasLimitDefault = this.GASLIMIT_DEFAULT
    const estGas = await this.estGasUpdateOPFFee(address, newFee)

    // Invoke createToken function of the contract
    const trxReceipt = await this.router.methods.updateOPFFee(newFee).send({
      from: address,
      gas: estGas + 1,
      gasPrice: await getFairGasPrice(this.web3)
    })

    return trxReceipt
  }

  /**
   * Estimate gas cost for addPoolTemplate method
   * @param {String} address
   * @param {String} templateAddress template address to add
   * @return {Promise<TransactionReceipt>}
   */
  public async estGasAddPoolTemplate(
    address: string,
    templateAddress: string
  ): Promise<any> {
    const gasLimitDefault = this.GASLIMIT_DEFAULT
    let estGas
    try {
      estGas = await this.router.methods
        .addPoolTemplate(templateAddress)
        .estimateGas({ from: address }, (err, estGas) => (err ? gasLimitDefault : estGas))
    } catch (e) {
      estGas = gasLimitDefault
    }

    return estGas
  }

  /**
   * Add a new template to poolTemplates mapping, after template is added,it can be used
   * @param {String} address
   * @param {String} templateAddress template address to add
   * @return {Promise<TransactionReceipt>}
   */
  public async addPoolTemplate(
    address: string,
    templateAddress: string
  ): Promise<TransactionReceipt> {
    if ((await this.getOwner()) !== address) {
      throw new Error(`Caller is not Router Owner`)
    }

    const estGas = await this.estGasAddPoolTemplate(address, templateAddress)

    // Invoke createToken function of the contract
    const trxReceipt = await this.router.methods.addPoolTemplate(templateAddress).send({
      from: address,
      gas: estGas + 1,
      gasPrice: await getFairGasPrice(this.web3)
    })

    return trxReceipt
  }

  /**
   * Estimate gas cost for removePoolTemplate method
   * @param {String} address
   * @param {String} templateAddress template address to remove
   * @return {Promise<TransactionReceipt>}
   */
  public async estGasRemovePoolTemplate(
    address: string,
    templateAddress: string
  ): Promise<any> {
    const gasLimitDefault = this.GASLIMIT_DEFAULT
    let estGas
    try {
      estGas = await this.router.methods
        .removePoolTemplate(templateAddress)
        .estimateGas({ from: address }, (err, estGas) => (err ? gasLimitDefault : estGas))
    } catch (e) {
      estGas = gasLimitDefault
    }
    return estGas
  }

  /**
   * Remove template from poolTemplates mapping, after template is removed,it can be used anymore
   * @param {String} address
   * @param {String} templateAddress template address to remove
   * @return {Promise<TransactionReceipt>}
   */
  public async removePoolTemplate(
    address: string,
    templateAddress: string
  ): Promise<TransactionReceipt> {
    if ((await this.getOwner()) !== address) {
      throw new Error(`Caller is not Router Owner`)
    }

    const estGas = await this.estGasRemovePoolTemplate(address, templateAddress)

    // Invoke createToken function of the contract
    const trxReceipt = await this.router.methods
      .removePoolTemplate(templateAddress)
      .send({
        from: address,
        gas: estGas + 1,
        gasPrice: await getFairGasPrice(this.web3)
      })

    return trxReceipt
  }
}<|MERGE_RESOLUTION|>--- conflicted
+++ resolved
@@ -130,19 +130,12 @@
   }
 
   /**
-<<<<<<< HEAD
-   * Estimate gas cost for addOceanToken method
-=======
    * Estimate gas cost for addOceanToken
->>>>>>> f44fb405
    * @param {String} address
    * @param {String} tokenAddress token address we want to add
    * @param {Contract} routerContract optional contract instance
    * @return {Promise<any>}
    */
-<<<<<<< HEAD
-  public async estGasAddOceanToken(address: string, tokenAddress: string): Promise<any> {
-=======
   public async estGasAddOceanToken(
     address: string,
     tokenAddress: string,
@@ -150,7 +143,6 @@
   ) {
     const routerContract = contractInstance || this.router
 
->>>>>>> f44fb405
     const gasLimitDefault = this.GASLIMIT_DEFAULT
     let estGas
     try {
@@ -165,13 +157,8 @@
 
   /**
    * Add a new token to oceanTokens list, pools with basetoken in this list have NO opf Fee
-<<<<<<< HEAD
-   * @param {String} address
-   * @param {String} tokenAddress template address to add
-=======
    * @param {String} address caller address
    * @param {String} tokenAddress token address to add
->>>>>>> f44fb405
    * @return {Promise<TransactionReceipt>}
    */
   public async addOceanToken(
@@ -195,9 +182,6 @@
   }
 
   /**
-<<<<<<< HEAD
-   * Estimate gas cost for removeOceanToken method
-=======
    * Estimate gas cost for removeOceanToken
    * @param {String} address caller address
    * @param {String} tokenAddress token address we want to add
@@ -220,39 +204,6 @@
     } catch (e) {
       estGas = gasLimitDefault
     }
-    return estGas
-  }
-
-  /**
-   * Remove a token from oceanTokens list, pools without basetoken in this list have a opf Fee
->>>>>>> f44fb405
-   * @param {String} address
-   * @param {String} tokenAddress address to remove
-   * @return {Promise<TransactionReceipt>}
-   */
-  public async estGasRemoveOceanToken(
-    address: string,
-    tokenAddress: string
-<<<<<<< HEAD
-  ): Promise<any> {
-    const gasLimitDefault = this.GASLIMIT_DEFAULT
-    let estGas
-    try {
-      estGas = await this.router.methods
-        .removeOceanToken(tokenAddress)
-        .estimateGas({ from: address }, (err, estGas) => (err ? gasLimitDefault : estGas))
-    } catch (e) {
-      estGas = gasLimitDefault
-    }
-=======
-  ): Promise<TransactionReceipt> {
-    if ((await this.getOwner()) !== address) {
-      throw new Error(`Caller is not Router Owner`)
-    }
-
-    const estGas = await this.estGasRemoveOceanToken(address, tokenAddress)
->>>>>>> f44fb405
-
     return estGas
   }
 
