--- conflicted
+++ resolved
@@ -8,11 +8,8 @@
   unitsToAmount,
   amountToUnits,
   LoggerInstance,
-<<<<<<< HEAD
-  estimateGas
-=======
+  estimateGas,
   ConfigHelper
->>>>>>> cac327c7
 } from '../../utils'
 import BigNumber from 'bignumber.js'
 import PoolTemplate from '@oceanprotocol/contracts/artifacts/contracts/pools/balancer/BPool.sol/BPool.json'
@@ -875,19 +872,7 @@
       throw new Error(`tokenAmountIn is greater than ${maxSwap.toString()}`)
     }
 
-<<<<<<< HEAD
-    const tokenAmountIn = await amountToUnits(
-      this.web3,
-=======
-    const estGas = await this.estSwapExactAmountIn(
-      address,
-      poolAddress,
-      tokenInOutMarket,
-      amountsInOutMaxFee
-    )
-
     const tokenAmountIn = await this.amountToUnits(
->>>>>>> cac327c7
       tokenInOutMarket.tokenIn,
       amountsInOutMaxFee.tokenAmountIn,
       tokenInOutMarket.tokenInDecimals
@@ -973,14 +958,7 @@
         this.config
       )
 
-<<<<<<< HEAD
-    const maxAmountIn = await amountToUnits(
-      this.web3,
-=======
-    const gasLimitDefault = this.GASLIMIT_DEFAULT
-
     const maxAmountIn = await this.amountToUnits(
->>>>>>> cac327c7
       tokenInOutMarket.tokenIn,
       amountsInOutMaxFee.maxAmountIn,
       tokenInOutMarket.tokenInDecimals
@@ -1041,19 +1019,7 @@
       throw new Error(`tokenAmountOut is greater than ${maxSwap.toString()}`)
     }
 
-<<<<<<< HEAD
-    const maxAmountIn = await amountToUnits(
-      this.web3,
-=======
-    const estGas = await this.estSwapExactAmountOut(
-      account,
-      poolAddress,
-      tokenInOutMarket,
-      amountsInOutMaxFee
-    )
-
     const maxAmountIn = await this.amountToUnits(
->>>>>>> cac327c7
       tokenInOutMarket.tokenIn,
       amountsInOutMaxFee.maxAmountIn,
       tokenInOutMarket.tokenInDecimals
@@ -1115,173 +1081,6 @@
   }
 
   /**
-<<<<<<< HEAD
-   * Estimate gas cost for joinPool method
-   * @param {String} address
-   * @param {String} poolAddress
-   * @param {String} poolAmountOut expected number of pool shares that you will get
-   * @param {String[]} maxAmountsIn array with maxium amounts spent
-   * @param {Contract} contractInstance optional contract instance
-   * @return {Promise<number>}
-   */
-  public async estJoinPool(
-    address: string,
-    poolAddress: string,
-    poolAmountOut: string,
-    maxAmountsIn: string[],
-    contractInstance?: Contract
-  ): Promise<number> {
-    const poolContract =
-      contractInstance ||
-      setContractDefaults(
-        new this.web3.eth.Contract(this.poolAbi as AbiItem[], poolAddress),
-        this.config
-      )
-
-    return estimateGas(
-      address,
-      poolContract.methods.joinPool,
-      poolAmountOut,
-      maxAmountsIn
-    )
-  }
-
-  /**
-   * Adds dual side liquidity to the pool (both datatoken and basetoken)
-   * This will pull some of each of the currently trading tokens in the pool,
-   * meaning you must have called approve for each token for this pool.
-   * These values are limited by the array of maxAmountsIn in the order of the pool tokens.
-   * @param {String} address
-   * @param {String} poolAddress
-   * @param {String} poolAmountOut expected number of pool shares that you will get
-   * @param {String[]} maxAmountsIn array with maxium amounts spent
-   * @return {TransactionReceipt}
-   */
-  async joinPool(
-    address: string,
-    poolAddress: string,
-    poolAmountOut: string,
-    maxAmountsIn: string[]
-  ): Promise<TransactionReceipt> {
-    const pool = setContractDefaults(
-      new this.web3.eth.Contract(this.poolAbi, poolAddress),
-      this.config
-    )
-    const weiMaxAmountsIn = []
-    const tokens = await this.getFinalTokens(poolAddress)
-
-    for (let i = 0; i < 2; i++) {
-      const amount = await amountToUnits(this.web3, tokens[i], maxAmountsIn[i])
-      weiMaxAmountsIn.push(amount)
-    }
-
-    let result = null
-
-    const estGas = await estimateGas(
-      address,
-      pool.methods.joinPool,
-      this.web3.utils.toWei(poolAmountOut),
-      weiMaxAmountsIn
-    )
-
-    try {
-      result = await pool.methods
-        .joinPool(this.web3.utils.toWei(poolAmountOut), weiMaxAmountsIn)
-        .send({
-          from: address,
-          gas: estGas + 1,
-          gasPrice: await getFairGasPrice(this.web3, this.config)
-        })
-    } catch (e) {
-      LoggerInstance.error(`ERROR: Failed to join pool: ${e.message}`)
-    }
-    return result
-  }
-
-  /**
-   * Estimate gas cost for exitPool
-   * @param {String} address
-   * @param {String} poolAddress
- ``* @param {String} poolAmountIn amount of pool shares spent
-   * @param {String[]} minAmountsOut  aarray with minimum amount of tokens expected
-   * @param {Contract} contractInstance optional contract instance
-   * @return {Promise<number>}
-   */
-  public async estExitPool(
-    address: string,
-    poolAddress: string,
-    poolAmountIn: string,
-    minAmountsOut: string[],
-    contractInstance?: Contract
-  ): Promise<number> {
-    const poolContract =
-      contractInstance ||
-      setContractDefaults(
-        new this.web3.eth.Contract(this.poolAbi as AbiItem[], poolAddress),
-        this.config
-      )
-
-    return estimateGas(
-      address,
-      poolContract.methods.exitPool,
-      poolAmountIn,
-      minAmountsOut
-    )
-  }
-
-  /**
-   * Removes dual side liquidity from the pool (both datatoken and basetoken)
-   * Exit the pool, paying poolAmountIn pool tokens and getting some of each of the currently trading tokens in return.
-   * These values are limited by the array of minAmountsOut in the order of the pool tokens.
-   * @param {String} account
-   * @param {String} poolAddress
-   * @param {String} poolAmountIn amount of pool shares spent
-   * @param {String[]} minAmountsOut array with minimum amount of tokens expected
-   * @return {TransactionReceipt}
-   */
-  async exitPool(
-    account: string,
-    poolAddress: string,
-    poolAmountIn: string,
-    minAmountsOut: string[]
-  ): Promise<TransactionReceipt> {
-    const pool = setContractDefaults(
-      new this.web3.eth.Contract(this.poolAbi, poolAddress),
-      this.config
-    )
-    const weiMinAmountsOut = []
-    const tokens = await this.getFinalTokens(poolAddress)
-
-    for (let i = 0; i < 2; i++) {
-      const amount = await amountToUnits(this.web3, tokens[i], minAmountsOut[i])
-      weiMinAmountsOut.push(amount)
-    }
-
-    const estGas = await estimateGas(
-      account,
-      pool.methods.exitPool,
-      this.web3.utils.toWei(poolAmountIn),
-      weiMinAmountsOut
-    )
-
-    let result = null
-    try {
-      result = await pool.methods
-        .exitPool(this.web3.utils.toWei(poolAmountIn), weiMinAmountsOut)
-        .send({
-          from: account,
-          gas: estGas,
-          gasPrice: await getFairGasPrice(this.web3, this.config)
-        })
-    } catch (e) {
-      LoggerInstance.error(`ERROR: Failed to exit pool: ${e.message}`)
-    }
-    return result
-  }
-
-  /**
-=======
->>>>>>> cac327c7
    * Estimate gas cost for joinswapExternAmountIn
    * @param {String} address
    * @param {String} poolAddress
@@ -1342,17 +1141,12 @@
       throw new Error(`tokenAmountOut is greater than ${maxSwap.toString()}`)
     }
 
-<<<<<<< HEAD
-    const amountInFormatted = await amountToUnits(this.web3, tokenIn, tokenAmountIn)
-    const estGas = await estimateGas(
-=======
     const amountInFormatted = await this.amountToUnits(
       tokenIn,
       tokenAmountIn,
       tokenInDecimals
     )
-    const estGas = await this.estJoinswapExternAmountIn(
->>>>>>> cac327c7
+    const estGas = await estimateGas(
       account,
       pool.methods.joinswapExternAmountIn,
       amountInFormatted,
