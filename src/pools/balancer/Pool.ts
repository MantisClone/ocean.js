--- conflicted
+++ resolved
@@ -359,16 +359,11 @@
    * @param {String} poolAddress
    * @return {String}
    */
-<<<<<<< HEAD
-  async getBasetoken(poolAddress: string): Promise<string> {
-    const pool = setContractDefaults(
-      new this.web3.eth.Contract(this.poolAbi, poolAddress),
-      this.config
-    )
-=======
   async getBaseToken(poolAddress: string): Promise<string> {
-    const pool = new this.web3.eth.Contract(this.poolAbi, poolAddress)
->>>>>>> 7c6ce636
+    const pool = setContractDefaults(
+      new this.web3.eth.Contract(this.poolAbi, poolAddress),
+      this.config
+    )
     let result = null
     try {
       result = await pool.methods.getBaseTokenAddress().call()
