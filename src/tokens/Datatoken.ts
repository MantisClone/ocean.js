import Web3 from 'web3'
import { AbiItem } from 'web3-utils'
import { TransactionReceipt } from 'web3-eth'
import { Contract } from 'web3-eth-contract'
import Decimal from 'decimal.js'
import defaultDatatokensAbi from '../artifacts/templates/ERC20Template.sol/ERC20Template.json'
import defaultDatatokensEnterpriseAbi from '../artifacts/templates/ERC20TemplateEnterprise.sol/ERC20TemplateEnterprise.json'
import {
  LoggerInstance,
  getFairGasPrice,
  setContractDefaults,
  configHelperNetworks
} from '../utils'
import { FreOrderParams, FreCreationParams } from '../interfaces'
import { Nft } from './NFT'
<<<<<<< HEAD
import { Config } from '../models/index.js'
=======
import { ProviderFees } from '../@types/Provider.js'
>>>>>>> 7c6ce636
/**
 * ERC20 ROLES
 */
interface Roles {
  minter: boolean
  paymentManager: boolean
}

export interface OrderParams {
  consumer: string
  serviceIndex: number
  _providerFees: ProviderFees
}

export interface DispenserParams {
  maxTokens: string
  maxBalance: string
  withMint?: boolean // true if we want to allow the dispenser to be a minter
  allowedSwapper?: string // only account that can ask tokens. set address(0) if not required
}

export class Datatoken {
  public GASLIMIT_DEFAULT = 1000000
  public factoryAddress: string
  public factoryABI: AbiItem | AbiItem[]
  public datatokensAbi: AbiItem | AbiItem[]
  public datatokensEnterpriseAbi: AbiItem | AbiItem[]
  public web3: Web3
  public config: Config
  public nft: Nft

  /**
   * Instantiate ERC20 Datatokens
   * @param {AbiItem | AbiItem[]} datatokensAbi
   * @param {Web3} web3
   */
  constructor(
    web3: Web3,
    datatokensAbi?: AbiItem | AbiItem[],
    datatokensEnterpriseAbi?: AbiItem | AbiItem[],
    config?: Config
  ) {
    this.web3 = web3
    this.datatokensAbi = datatokensAbi || (defaultDatatokensAbi.abi as AbiItem[])
    this.datatokensEnterpriseAbi =
      datatokensEnterpriseAbi || (defaultDatatokensEnterpriseAbi.abi as AbiItem[])
    this.config = config || configHelperNetworks[0]
    this.nft = new Nft(this.web3)
  }

  /**
   * Estimate gas cost for mint method
   * @param {String} dtAddress Datatoken address
   * @param {String} spender Spender address
   * @param {string} amount Number of datatokens, as number. Will be converted to wei
   * @param {String} address User adress
   * @param {Contract} contractInstance optional contract instance
   * @return {Promise<any>}
   */
  public async estGasApprove(
    dtAddress: string,
    spender: string,
    amount: string,
    address: string,
    contractInstance?: Contract
  ): Promise<any> {
    const dtContract =
      contractInstance ||
      setContractDefaults(
        new this.web3.eth.Contract(this.datatokensAbi, dtAddress),
        this.config
      )

    // Estimate gas cost for mint method
    const gasLimitDefault = this.GASLIMIT_DEFAULT
    let estGas
    try {
      estGas = await dtContract.methods
        .approve(spender, this.web3.utils.toWei(amount))
        .estimateGas({ from: address }, (err, estGas) => (err ? gasLimitDefault : estGas))
    } catch (e) {
      estGas = gasLimitDefault
    }
    return estGas
  }

  /**
   * Approve
   * @param {String} dtAddress Datatoken address
   * @param {String} spender Spender address
   * @param {string} amount Number of datatokens, as number. Will be converted to wei
   * @param {String} address User adress
   * @return {Promise<TransactionReceipt>} trxReceipt
   */
  public async approve(
    dtAddress: string,
    spender: string,
    amount: string,
    address: string
  ): Promise<TransactionReceipt> {
    const dtContract = setContractDefaults(
      new this.web3.eth.Contract(this.datatokensAbi, dtAddress),
      this.config
    )

    const estGas = await this.estGasApprove(
      dtAddress,
      spender,
      amount,
      address,
      dtContract
    )

    // Call mint contract method
    const trxReceipt = await dtContract.methods
      .approve(spender, this.web3.utils.toWei(amount))
      .send({
        from: address,
        gas: estGas + 1,
        gasPrice: await getFairGasPrice(this.web3, this.config)
      })
    return trxReceipt
  }

  /**
   * Estimate gas cost for mint method
   * @param {String} dtAddress Datatoken address
   * @param {String} address Minter address
   * @param {String} amount Number of datatokens, as number. Will be converted to wei
   * @param {String} toAddress only if toAddress is different from the minter
   * @param {Contract} contractInstance optional contract instance
   * @return {Promise<any>}
   */
  public async estGasMint(
    dtAddress: string,
    address: string,
    amount: string,
    toAddress?: string,
    contractInstance?: Contract
  ): Promise<any> {
    const dtContract =
      contractInstance ||
      setContractDefaults(
        new this.web3.eth.Contract(this.datatokensAbi, dtAddress),
        this.config
      )

    const gasLimitDefault = this.GASLIMIT_DEFAULT
    let estGas
    try {
      estGas = await dtContract.methods
        .mint(toAddress || address, this.web3.utils.toWei(amount))
        .estimateGas({ from: address }, (err, estGas) => (err ? gasLimitDefault : estGas))
    } catch (e) {
      estGas = gasLimitDefault
    }

    return estGas
  }

  /**
   * Estimate gas cost for createFixedRate method
   * @param {String} dtAddress Datatoken address
   * @param {String} address Caller address
   * @param {String} fixedPriceAddress
   * @param {FixedRateParams} fixedRateParams
   * @param {Contract} contractInstance optional contract instance
   * @return {Promise<any>}
   */
  public async estGasCreateFixedRate(
    dtAddress: string,
    address: string,
    fixedRateParams: FreCreationParams,
    contractInstance?: Contract
  ): Promise<any> {
    const dtContract =
      contractInstance ||
      setContractDefaults(
        new this.web3.eth.Contract(this.datatokensAbi, dtAddress),
        this.config
      )

    const gasLimitDefault = this.GASLIMIT_DEFAULT

    if (!fixedRateParams.allowedConsumer)
      fixedRateParams.allowedConsumer = '0x0000000000000000000000000000000000000000'
    const withMint = fixedRateParams.withMint ? 1 : 0

    let estGas
    try {
      estGas = await dtContract.methods
        .createFixedRate(
          fixedRateParams.fixedRateAddress,
          [
            fixedRateParams.baseTokenAddress,
            address,
            fixedRateParams.marketFeeCollector,
            fixedRateParams.allowedConsumer
          ],
          [
            fixedRateParams.baseTokenDecimals,
            fixedRateParams.datatokenDecimals,
            fixedRateParams.fixedRate,
            fixedRateParams.marketFee,
            withMint
          ]
        )
        .estimateGas({ from: address }, (err, estGas) => (err ? gasLimitDefault : estGas))
    } catch (e) {
      estGas = gasLimitDefault
    }

    return estGas
  }

  /**
   * Creates a new FixedRateExchange setup.
   * @param {String} dtAddress Datatoken address
   * @param {String} address Caller address
   * @param {String} fixedPriceAddress
   * @param {FixedRateParams} fixedRateParams
   * @return {Promise<TransactionReceipt>} transactionId
   */
  public async createFixedRate(
    dtAddress: string,
    address: string,
    fixedRateParams: FreCreationParams
  ): Promise<TransactionReceipt> {
    const dtContract = setContractDefaults(
      new this.web3.eth.Contract(this.datatokensAbi, dtAddress),
      this.config
    )
    if (!(await this.isERC20Deployer(dtAddress, address))) {
      throw new Error(`User is not ERC20 Deployer`)
    }
    if (!fixedRateParams.allowedConsumer)
      fixedRateParams.allowedConsumer = '0x0000000000000000000000000000000000000000'

    const withMint = fixedRateParams.withMint ? 1 : 0

    // should check ERC20Deployer role using erc721 level ..

    const estGas = await this.estGasCreateFixedRate(
      dtAddress,
      address,
      fixedRateParams,
      dtContract
    )

    // Call createFixedRate contract method
    const trxReceipt = await dtContract.methods
      .createFixedRate(
        fixedRateParams.fixedRateAddress,
        [
          fixedRateParams.baseTokenAddress,
          fixedRateParams.owner,
          fixedRateParams.marketFeeCollector,
          fixedRateParams.allowedConsumer
        ],
        [
          fixedRateParams.baseTokenDecimals,
          fixedRateParams.datatokenDecimals,
          fixedRateParams.fixedRate,
          fixedRateParams.marketFee,
          withMint
        ]
      )
      .send({
        from: address,
        gas: estGas + 1,
        gasPrice: await getFairGasPrice(this.web3, this.config)
      })
    return trxReceipt
  }

  /**
   * Estimate gas cost for createDispenser method
   * @param {String} dtAddress Datatoken address
   * @param {String} address Caller address
   * @param {String} dispenserAddress ispenser contract address
   * @param {String} dispenserParams
   * @param {Contract} contractInstance optional contract instance
   * @return {Promise<any>}
   */
  public async estGasCreateDispenser(
    dtAddress: string,
    address: string,
    dispenserAddress: string,
    dispenserParams: DispenserParams,
    contractInstance?: Contract
  ): Promise<any> {
    const dtContract =
      contractInstance ||
      setContractDefaults(
        new this.web3.eth.Contract(this.datatokensAbi, dtAddress),
        this.config
      )

    if (!dispenserParams.allowedSwapper)
      dispenserParams.allowedSwapper = '0x0000000000000000000000000000000000000000'

    if (!dispenserParams.withMint) dispenserParams.withMint = false

    const gasLimitDefault = this.GASLIMIT_DEFAULT
    let estGas
    try {
      estGas = await dtContract.methods
        .createDispenser(
          dispenserAddress,
          dispenserParams.maxTokens,
          dispenserParams.maxBalance,
          dispenserParams.withMint,
          dispenserParams.allowedSwapper
        )
        .estimateGas({ from: address }, (err, estGas) => (err ? gasLimitDefault : estGas))
    } catch (e) {
      estGas = gasLimitDefault
    }

    return estGas
  }

  /**
   * Creates a new Dispenser
   * @param {String} dtAddress Datatoken address
   * @param {String} address Caller address
   * @param {String} dispenserAddress ispenser contract address
   * @param {String} dispenserParams
   * @return {Promise<TransactionReceipt>} transactionId
   */
  public async createDispenser(
    dtAddress: string,
    address: string,
    dispenserAddress: string,
    dispenserParams: DispenserParams
  ): Promise<TransactionReceipt> {
    if (!(await this.isERC20Deployer(dtAddress, address))) {
      throw new Error(`User is not ERC20 Deployer`)
    }

    const dtContract = setContractDefaults(
      new this.web3.eth.Contract(this.datatokensAbi, dtAddress),
      this.config
    )

    if (!dispenserParams.allowedSwapper)
      dispenserParams.allowedSwapper = '0x0000000000000000000000000000000000000000'

    if (!dispenserParams.withMint) dispenserParams.withMint = false

    // should check ERC20Deployer role using erc721 level ..

    const estGas = await this.estGasCreateDispenser(
      dtAddress,
      address,
      dispenserAddress,
      dispenserParams,
      dtContract
    )

    // Call createFixedRate contract method
    const trxReceipt = await dtContract.methods
      .createDispenser(
        dispenserAddress,
        dispenserParams.maxTokens,
        dispenserParams.maxBalance,
        dispenserParams.withMint,
        dispenserParams.allowedSwapper
      )
      .send({
        from: address,
        gas: estGas + 1,
        gasPrice: await getFairGasPrice(this.web3, this.config)
      })
    return trxReceipt
  }

  /**
   * Mint
   * @param {String} dtAddress Datatoken address
   * @param {String} address Minter address
   * @param {String} amount Number of datatokens, as number. Will be converted to wei
   * @param {String} toAddress only if toAddress is different from the minter
   * @return {Promise<TransactionReceipt>} transactionId
   */
  public async mint(
    dtAddress: string,
    address: string,
    amount: string,
    toAddress?: string
  ): Promise<TransactionReceipt> {
    const dtContract = setContractDefaults(
      new this.web3.eth.Contract(this.datatokensAbi, dtAddress),
      this.config
    )

    if ((await this.getDTPermissions(dtAddress, address)).minter !== true) {
      throw new Error(`Caller is not Minter`)
    }

    const capAvailble = await this.getCap(dtAddress)
    if (new Decimal(capAvailble).gte(amount)) {
      const estGas = await this.estGasMint(
        dtAddress,
        address,
        amount,
        toAddress,
        dtContract
      )

      // Call mint contract method
      const trxReceipt = await dtContract.methods
        .mint(toAddress || address, this.web3.utils.toWei(amount))
        .send({
          from: address,
          gas: estGas + 1,
          gasPrice: await getFairGasPrice(this.web3, this.config)
        })
      return trxReceipt
    } else {
      throw new Error(`Mint amount exceeds cap available`)
    }
  }

  /**
   * Estimate gas cost for addMinter method
   * @param {String} dtAddress Datatoken address
   * @param {String} address User address
   * @param {String} minter User which is going to be a Minter
   * @param {Contract} contractInstance optional contract instance
   * @return {Promise<any>}
   */
  public async estGasAddMinter(
    dtAddress: string,
    address: string,
    minter: string,
    contractInstance?: Contract
  ): Promise<any> {
    const dtContract =
      contractInstance ||
      setContractDefaults(
        new this.web3.eth.Contract(this.datatokensAbi, dtAddress),
        this.config
      )

    // Estimate gas cost for addMinter method
    const gasLimitDefault = this.GASLIMIT_DEFAULT
    let estGas
    try {
      estGas = await dtContract.methods
        .addMinter(minter)
        .estimateGas({ from: address }, (err, estGas) => (err ? gasLimitDefault : estGas))
    } catch (e) {
      estGas = gasLimitDefault
    }
    return estGas
  }

  /**
   * Add Minter for an ERC20 datatoken
   * only ERC20Deployer can succeed
   * @param {String} dtAddress Datatoken address
   * @param {String} address User address
   * @param {String} minter User which is going to be a Minter
   * @return {Promise<TransactionReceipt>} transactionId
   */
  public async addMinter(
    dtAddress: string,
    address: string,
    minter: string
  ): Promise<TransactionReceipt> {
    const dtContract = setContractDefaults(
      new this.web3.eth.Contract(this.datatokensAbi, dtAddress),
      this.config
    )

    if ((await this.isERC20Deployer(dtAddress, address)) !== true) {
      throw new Error(`Caller is not ERC20Deployer`)
    }
    // Estimate gas cost for addMinter method
    const estGas = await this.estGasAddMinter(dtAddress, address, minter, dtContract)

    // Call addMinter function of the contract
    const trxReceipt = await dtContract.methods.addMinter(minter).send({
      from: address,
      gas: estGas + 1,
      gasPrice: await getFairGasPrice(this.web3, this.config)
    })

    return trxReceipt
  }

  /**
   * Estimate gas for removeMinter method
   * @param {String} dtAddress Datatoken address
   * @param {String} address User address
   * @param {String} minter User which will be removed from Minter permission
   * @param {Contract} contractInstance optional contract instance
   * @return {Promise<any>}
   */
  public async estGasRemoveMinter(
    dtAddress: string,
    address: string,
    minter: string,
    contractInstance?: Contract
  ): Promise<any> {
    const dtContract =
      contractInstance ||
      setContractDefaults(
        new this.web3.eth.Contract(this.datatokensAbi, dtAddress),
        this.config
      )

    // should check ERC20Deployer role using erc721 level ..

    // Estimate gas for removeMinter method
    const gasLimitDefault = this.GASLIMIT_DEFAULT
    let estGas
    try {
      estGas = await dtContract.methods
        .removeMinter(minter)
        .estimateGas({ from: address }, (err, estGas) => (err ? gasLimitDefault : estGas))
    } catch (e) {
      estGas = gasLimitDefault
    }

    return estGas
  }

  /**
   * Revoke Minter permission for an ERC20 datatoken
   * only ERC20Deployer can succeed
   * @param {String} dtAddress Datatoken address
   * @param {String} address User address
   * @param {String} minter User which will be removed from Minter permission
   * @param {Contract} contractInstance optional contract instance
   * @return {Promise<any>}
   */
  public async removeMinter(
    dtAddress: string,
    address: string,
    minter: string
  ): Promise<TransactionReceipt> {
    const dtContract = setContractDefaults(
      new this.web3.eth.Contract(this.datatokensAbi, dtAddress),
      this.config
    )

    if ((await this.isERC20Deployer(dtAddress, address)) !== true) {
      throw new Error(`Caller is not ERC20Deployer`)
    }

    const estGas = await this.estGasRemoveMinter(dtAddress, address, minter, dtContract)

    // Call dtContract function of the contract
    const trxReceipt = await dtContract.methods.removeMinter(minter).send({
      from: address,
      gas: estGas + 1,
      gasPrice: await getFairGasPrice(this.web3, this.config)
    })

    return trxReceipt
  }

  /**
   * Estimate gas for addPaymentManager method
   * @param {String} dtAddress Datatoken address
   * @param {String} address User address
   * @param {String} paymentManager User which is going to be a Minter
   * @param {Contract} contractInstance optional contract instance
   * @return {Promise<any>}
   */
  public async estGasAddPaymentManager(
    dtAddress: string,
    address: string,
    paymentManager: string,
    contractInstance?: Contract
  ): Promise<any> {
    const dtContract =
      contractInstance ||
      setContractDefaults(
        new this.web3.eth.Contract(this.datatokensAbi, dtAddress),
        this.config
      )

    // Estimate gas for addFeeManager method
    const gasLimitDefault = this.GASLIMIT_DEFAULT
    let estGas
    try {
      estGas = await dtContract.methods
        .addPaymentManager(paymentManager)
        .estimateGas({ from: address }, (err, estGas) => (err ? gasLimitDefault : estGas))
    } catch (e) {
      estGas = gasLimitDefault
    }

    return estGas
  }

  /**
   * Add addPaymentManager (can set who's going to collect fee when consuming orders)
   * only ERC20Deployer can succeed
   * @param {String} dtAddress Datatoken address
   * @param {String} address User address
   * @param {String} paymentManager User which is going to be a Minter
   * @return {Promise<TransactionReceipt>} transactionId
   */
  public async addPaymentManager(
    dtAddress: string,
    address: string,
    paymentManager: string
  ): Promise<TransactionReceipt> {
    const dtContract = setContractDefaults(
      new this.web3.eth.Contract(this.datatokensAbi, dtAddress),
      this.config
    )

    if ((await this.isERC20Deployer(dtAddress, address)) !== true) {
      throw new Error(`Caller is not ERC20Deployer`)
    }

    const estGas = await this.estGasAddPaymentManager(
      dtAddress,
      address,
      paymentManager,
      dtContract
    )

    // Call addPaymentManager function of the contract
    const trxReceipt = await dtContract.methods.addPaymentManager(paymentManager).send({
      from: address,
      gas: estGas + 1,
      gasPrice: await getFairGasPrice(this.web3, this.config)
    })

    return trxReceipt
  }

  /**
   * Estimate gas for removePaymentManager method
   * @param {String} dtAddress Datatoken address
   * @param {String} address User address
   * @param {String} paymentManager User which will be removed from paymentManager permission
   * @param {Contract} contractInstance optional contract instance
   * @return {Promise<any>}
   */
  public async estGasRemovePaymentManager(
    dtAddress: string,
    address: string,
    paymentManager: string,
    contractInstance?: Contract
  ): Promise<any> {
    const dtContract =
      contractInstance ||
      setContractDefaults(
        new this.web3.eth.Contract(this.datatokensAbi, dtAddress),
        this.config
      )

    const gasLimitDefault = this.GASLIMIT_DEFAULT
    let estGas
    try {
      estGas = await dtContract.methods
        .removePaymentManager(paymentManager)
        .estimateGas({ from: address }, (err, estGas) => (err ? gasLimitDefault : estGas))
    } catch (e) {
      estGas = gasLimitDefault
    }
    return estGas
  }

  /**
   * Revoke paymentManager permission for an ERC20 datatoken
   * only ERC20Deployer can succeed
   * @param {String} dtAddress Datatoken address
   * @param {String} address User address
   * @param {String} paymentManager User which will be removed from paymentManager permission
   * @return {Promise<TransactionReceipt>} trxReceipt
   */
  public async removePaymentManager(
    dtAddress: string,
    address: string,
    paymentManager: string
  ): Promise<TransactionReceipt> {
    const dtContract = setContractDefaults(
      new this.web3.eth.Contract(this.datatokensAbi, dtAddress),
      this.config
    )

    if ((await this.isERC20Deployer(dtAddress, address)) !== true) {
      throw new Error(`Caller is not ERC20Deployer`)
    }

    const estGas = await this.estGasRemovePaymentManager(
      dtAddress,
      address,
      paymentManager,
      dtContract
    )

    // Call removeFeeManager function of the contract
    const trxReceipt = await dtContract.methods
      .removePaymentManager(paymentManager)
      .send({
        from: address,
        gas: estGas + 1,
        gasPrice: await getFairGasPrice(this.web3, this.config)
      })

    return trxReceipt
  }

  /**
   * Estimate gas for setPaymentCollector method
   * @param dtAddress datatoken address
   * @param address Caller address
   * @param paymentCollector User to be set as new payment collector
   * @param {Contract} contractInstance optional contract instance
   * @return {Promise<any>}
   */
  public async estGasSetPaymentCollector(
    dtAddress: string,
    address: string,
    paymentCollector: string,
    contractInstance?: Contract
  ): Promise<any> {
    const dtContract =
      contractInstance ||
      setContractDefaults(
        new this.web3.eth.Contract(this.datatokensAbi, dtAddress),
        this.config
      )

    const gasLimitDefault = this.GASLIMIT_DEFAULT
    let estGas
    try {
      estGas = await dtContract.methods
        .setPaymentCollector(paymentCollector)
        .estimateGas({ from: address }, (err, estGas) => (err ? gasLimitDefault : estGas))
    } catch (e) {
      estGas = gasLimitDefault
    }
    return estGas
  }

  /**
   * This function allows to set a new PaymentCollector (receives DT when consuming)
   * If not set the paymentCollector is the NFT Owner
   * only NFT owner can call
   * @param dtAddress datatoken address
   * @param address Caller address
   * @param paymentCollector User to be set as new payment collector
   * @return {Promise<TransactionReceipt>} trxReceipt
   */
  public async setPaymentCollector(
    dtAddress: string,
    address: string,
    paymentCollector: string
  ): Promise<TransactionReceipt> {
    const dtContract = setContractDefaults(
      new this.web3.eth.Contract(this.datatokensAbi, dtAddress),
      this.config
    )
    if ((await this.getDTPermissions(dtAddress, address)).paymentManager !== true) {
      throw new Error(`Caller is not Fee Manager`)
    }

    const estGas = await this.estGasSetPaymentCollector(
      dtAddress,
      address,
      paymentCollector,
      dtContract
    )

    // Call setFeeCollector method of the contract
    const trxReceipt = await dtContract.methods
      .setPaymentCollector(paymentCollector)
      .send({
        from: address,
        gas: estGas + 1,
        gasPrice: await getFairGasPrice(this.web3, this.config)
      })

    return trxReceipt
  }

  /** getPaymentCollector - It returns the current paymentCollector
   * @param dtAddress datatoken address
   * @return {Promise<string>}
   */
  public async getPaymentCollector(dtAddress: string): Promise<string> {
    const dtContract = setContractDefaults(
      new this.web3.eth.Contract(this.datatokensAbi, dtAddress),
      this.config
    )
    const paymentCollector = await dtContract.methods.getPaymentCollector().call()
    return paymentCollector
  }

  /**
   * Transfer as number from address to toAddress
   * @param {String} dtAddress Datatoken address
   * @param {String} toAddress Receiver address
   * @param {String} amount Number of datatokens, as number. To be converted to wei.
   * @param {String} address User adress
   * @return {Promise<TransactionReceipt>} transactionId
   */
  public async transfer(
    dtAddress: string,
    toAddress: string,
    amount: string,
    address: string
  ): Promise<TransactionReceipt> {
    const weiAmount = this.web3.utils.toWei(amount)
    return this.transferWei(dtAddress, toAddress, weiAmount, address)
  }

  /**
   * Estimate gas for transfer method
   * @param {String} dtAddress Datatoken address
   * @param {String} toAddress Receiver address
   * @param {String} amount Number of datatokens, as number. Expressed as wei
   * @param {String} address User adress
   * @param {Contract} contractInstance optional contract instance
   * @return {Promise<any>}
   */
  public async estGasTransfer(
    dtAddress: string,
    toAddress: string,
    amount: string,
    address: string,
    contractInstance?: Contract
  ): Promise<any> {
    const dtContract =
      contractInstance ||
      setContractDefaults(
        new this.web3.eth.Contract(this.datatokensAbi, dtAddress),
        this.config
      )

    const gasLimitDefault = this.GASLIMIT_DEFAULT
    let estGas
    try {
      estGas = await dtContract.methods
        .transfer(toAddress, amount)
        .estimateGas({ from: address }, (err, estGas) => (err ? gasLimitDefault : estGas))
    } catch (e) {
      estGas = gasLimitDefault
    }
    return estGas
  }

  /**
   * Transfer in wei from address to toAddress
   * @param {String} dtAddress Datatoken address
   * @param {String} toAddress Receiver address
   * @param {String} amount Number of datatokens, as number. Expressed as wei
   * @param {String} address User adress
   * @return {Promise<TransactionReceipt>} transactionId
   */
  public async transferWei(
    dtAddress: string,
    toAddress: string,
    amount: string,
    address: string
  ): Promise<TransactionReceipt> {
    const dtContract = setContractDefaults(
      new this.web3.eth.Contract(this.datatokensAbi, dtAddress),
      this.config
    )
    try {
      const estGas = await this.estGasTransfer(
        dtAddress,
        toAddress,
        amount,
        address,
        dtContract
      )
      // Call transfer function of the contract
      const trxReceipt = await dtContract.methods.transfer(toAddress, amount).send({
        from: address,
        gas: estGas + 1,
        gasPrice: await getFairGasPrice(this.web3, this.config)
      })
      return trxReceipt
    } catch (e) {
      LoggerInstance.error(`ERROR: Failed to transfer tokens: ${e.message}`)
      throw new Error(`Failed Failed to transfer tokens: ${e.message}`)
    }
  }

  /** Estimate gas cost for startOrder method
   * @param {String} dtAddress Datatoken address
   * @param {String} address User address which calls
   * @param {String} consumer Consumer Address
   * @param {Number} serviceIndex  Service index in the metadata
   * @param {providerFees} providerFees provider fees
   * @param {Contract} contractInstance optional contract instance
   * @return {Promise<any>}
   */
  public async estGasStartOrder(
    dtAddress: string,
    address: string,
    consumer: string,
    serviceIndex: number,
    providerFees: ProviderFees,
    contractInstance?: Contract
  ): Promise<any> {
    const dtContract =
      contractInstance ||
      setContractDefaults(
        new this.web3.eth.Contract(this.datatokensAbi, dtAddress),
        this.config
      )

    // Estimate gas for startOrder method
    const gasLimitDefault = this.GASLIMIT_DEFAULT
    let estGas
    try {
      estGas = await dtContract.methods
        .startOrder(consumer, serviceIndex, providerFees)
        .estimateGas({ from: address }, (err, estGas) => (err ? gasLimitDefault : estGas))
    } catch (e) {
      estGas = gasLimitDefault
    }
    return estGas
  }

  /** Start Order: called by payer or consumer prior ordering a service consume on a marketplace.
   * @param {String} dtAddress Datatoken address
   * @param {String} address User address which calls
   * @param {String} consumer Consumer Address
   * @param {Number} serviceIndex  Service index in the metadata
   * @param {providerFees} providerFees provider fees
   * @return {Promise<TransactionReceipt>} string
   */
  public async startOrder(
    dtAddress: string,
    address: string,
    consumer: string,
    serviceIndex: number,
    providerFees: ProviderFees
  ): Promise<TransactionReceipt> {
<<<<<<< HEAD
    const dtContract = setContractDefaults(
      new this.web3.eth.Contract(this.datatokensAbi, dtAddress),
      this.config
    )
    if (!providerFeeAddress)
      providerFeeAddress = '0x0000000000000000000000000000000000000000'
=======
    const dtContract = new this.web3.eth.Contract(this.datatokensAbi, dtAddress)
>>>>>>> 7c6ce636

    try {
      const estGas = await this.estGasStartOrder(
        dtAddress,
        address,
        consumer,
        serviceIndex,
        providerFees,
        dtContract
      )

      const trxReceipt = await dtContract.methods
        .startOrder(consumer, serviceIndex, providerFees)
        .send({
          from: address,
          gas: estGas + 1,
          gasPrice: await getFairGasPrice(this.web3, this.config)
        })
      return trxReceipt
    } catch (e) {
      LoggerInstance.error(`ERROR: Failed to start order : ${e.message}`)
      throw new Error(`Failed to start order: ${e.message}`)
    }
  }

  /** Estimate gas cost for buyFromFreAndOrder method
   * @param {String} dtAddress Datatoken address
   * @param {String} address User address which calls
   * @param {OrderParams} orderParams Consumer Address
   * @param {FreParams} freParams Amount of tokens that is going to be transfered
   * @param {Contract} contractInstance optional contract instance
   * @return {Promise<any>}
   */
  public async estGasBuyFromFreAndOrder(
    dtAddress: string,
    address: string,
    orderParams: OrderParams,
    freParams: FreOrderParams,
    contractInstance?: Contract
  ): Promise<any> {
    const dtContract =
      contractInstance ||
      new this.web3.eth.Contract(this.datatokensEnterpriseAbi, dtAddress)

    // Estimate gas for startOrder method
    const gasLimitDefault = this.GASLIMIT_DEFAULT
    let estGas
    try {
      estGas = await dtContract.methods
        .buyFromFreAndOrder(orderParams, freParams)
        .estimateGas({ from: address }, (err, estGas) => (err ? gasLimitDefault : estGas))
    } catch (e) {
      estGas = gasLimitDefault
    }
    return estGas
  }

  /** Buys 1 DT from the FRE and then startsOrder, while burning that DT
   * @param {String} dtAddress Datatoken address
   * @param {String} address User address which calls
   * @param {OrderParams} orderParams Consumer Address
   * @param {FreParams} freParams Amount of tokens that is going to be transfered
   * @return {Promise<TransactionReceipt>}
   */
  public async buyFromFreAndOrder(
    dtAddress: string,
    address: string,
    orderParams: OrderParams,
    freParams: FreOrderParams
  ): Promise<TransactionReceipt> {
    const dtContract = new this.web3.eth.Contract(this.datatokensEnterpriseAbi, dtAddress)
    try {
      const estGas = await this.estGasBuyFromFreAndOrder(
        dtAddress,
        address,
        orderParams,
        freParams,
        dtContract
      )

      const trxReceipt = await dtContract.methods
        .buyFromFreAndOrder(orderParams, freParams)
        .send({
          from: address,
          gas: estGas + 1,
          gasPrice: await getFairGasPrice(this.web3, this.config)
        })
      return trxReceipt
    } catch (e) {
      LoggerInstance.error(`ERROR: Failed to buy DT From Fre And Order : ${e.message}`)
      throw new Error(`Failed to buy DT From Fre And Order: ${e.message}`)
    }
  }

  /** Estimate gas cost for buyFromFreAndOrder method
   * @param {String} dtAddress Datatoken address
   * @param {String} address User address which calls
   * @param {OrderParams} orderParams
   * @param {String} dispenserContract
   * @param {Contract} contractInstance optional contract instance
   * @return {Promise<any>}
   */
  public async estGasBuyFromDispenserAndOrder(
    dtAddress: string,
    address: string,
    orderParams: OrderParams,
    dispenserContract: string,
    contractInstance?: Contract
  ): Promise<any> {
    const dtContract =
      contractInstance ||
      new this.web3.eth.Contract(this.datatokensEnterpriseAbi, dtAddress)

    // Estimate gas for startOrder method
    const gasLimitDefault = this.GASLIMIT_DEFAULT
    let estGas
    try {
      estGas = await dtContract.methods
        .buyFromDispenserAndOrder(orderParams, dispenserContract)
        .estimateGas({ from: address }, (err, estGas) => (err ? gasLimitDefault : estGas))
    } catch (e) {
      estGas = gasLimitDefault
    }
    return estGas
  }

  /** Gets DT from dispenser and then startsOrder, while burning that DT
   * @param {String} dtAddress Datatoken address
   * @param {String} address User address which calls
   * @param {OrderParams} orderParams
   * @param {String} dispenserContract
   * @return {Promise<TransactionReceipt>}
   */
  public async buyFromDispenserAndOrder(
    dtAddress: string,
    address: string,
    orderParams: OrderParams,
    dispenserContract: string
  ): Promise<TransactionReceipt> {
    const dtContract = new this.web3.eth.Contract(this.datatokensEnterpriseAbi, dtAddress)
    try {
      const estGas = await this.estGasBuyFromDispenserAndOrder(
        dtAddress,
        address,
        orderParams,
        dispenserContract,
        dtContract
      )

      const trxReceipt = await dtContract.methods
        .buyFromDispenserAndOrder(orderParams, dispenserContract)
        .send({
          from: address,
          gas: estGas + 1,
          gasPrice: await getFairGasPrice(this.web3, this.config)
        })
      return trxReceipt
    } catch (e) {
      LoggerInstance.error(`ERROR: Failed to buy DT From Fre And Order : ${e.message}`)
      throw new Error(`Failed to buy DT From Fre And Order: ${e.message}`)
    }
  }

  /** Estimate gas for setData method
   * @param {String} dtAddress Datatoken address
   * @param {String} address User address
   * @param {String} value Data to be stored into 725Y standard
   * @param {Contract} contractInstance optional contract instance
   * @return {Promise<any>}
   */
  public async estGasSetData(
    dtAddress: string,
    address: string,
    value: string,
    contractInstance?: Contract
  ): Promise<any> {
    const dtContract =
      contractInstance ||
      setContractDefaults(
        new this.web3.eth.Contract(this.datatokensAbi, dtAddress),
        this.config
      )

    const gasLimitDefault = this.GASLIMIT_DEFAULT
    let estGas
    try {
      estGas = await dtContract.methods
        .setData(value)
        .estimateGas({ from: address }, (err, estGas) => (err ? gasLimitDefault : estGas))
    } catch (e) {
      estGas = gasLimitDefault
    }
    return estGas
  }

  /** setData
   * This function allows to store data with a preset key (keccak256(ERC20Address)) into NFT 725 Store
   * only ERC20Deployer can succeed
   * @param {String} dtAddress Datatoken address
   * @param {String} address User address
   * @param {String} value Data to be stored into 725Y standard
   * @return {Promise<TransactionReceipt>} transactionId
   */
  public async setData(
    dtAddress: string,
    address: string,
    value: string
  ): Promise<TransactionReceipt> {
    if (!(await this.isERC20Deployer(dtAddress, address))) {
      throw new Error(`User is not ERC20 Deployer`)
    }

    const dtContract = setContractDefaults(
      new this.web3.eth.Contract(this.datatokensAbi, dtAddress),
      this.config
    )

    const estGas = await this.estGasSetData(dtAddress, address, value, dtContract)

    // Call setData function of the contract
    const trxReceipt = await dtContract.methods.setData(value).send({
      from: address,
      gas: estGas + 1,
      gasPrice: await getFairGasPrice(this.web3, this.config)
    })

    return trxReceipt
  }

  /** Estimate gas for cleanPermissions method
   * @param dtAddress Datatoken address where we want to clean permissions
   * @param address User adress
   * @param {Contract} contractInstance optional contract instance
   * @return {Promise<any>}
   */
  public async estGasCleanPermissions(
    dtAddress: string,
    address: string,
    contractInstance?: Contract
  ): Promise<any> {
    const dtContract =
      contractInstance ||
      setContractDefaults(
        new this.web3.eth.Contract(this.datatokensAbi, dtAddress),
        this.config
      )

    const gasLimitDefault = this.GASLIMIT_DEFAULT
    let estGas
    try {
      estGas = await dtContract.methods
        .cleanPermissions()
        .estimateGas({ from: address }, (err, estGas) => (err ? gasLimitDefault : estGas))
    } catch (e) {
      estGas = gasLimitDefault
    }

    return estGas
  }

  /**
   * Clean erc20level Permissions (minters, paymentManager and reset the paymentCollector) for an ERC20 datatoken
   * Only NFT Owner (at 721 level) can call it.
   * @param dtAddress Datatoken address where we want to clean permissions
   * @param address User adress
   * @return {Promise<TransactionReceipt>} transactionId
   */
  public async cleanPermissions(
    dtAddress: string,
    address: string
  ): Promise<TransactionReceipt> {
    if ((await this.nft.getNftOwner(await this.getNFTAddress(dtAddress))) !== address) {
      throw new Error('Caller is NOT Nft Owner')
    }
    const dtContract = setContractDefaults(
      new this.web3.eth.Contract(this.datatokensAbi, dtAddress),
      this.config
    )

    const estGas = await this.estGasCleanPermissions(dtAddress, address, dtContract)

    // Call cleanPermissions function of the contract
    const trxReceipt = await dtContract.methods.cleanPermissions().send({
      from: address,
      gas: estGas + 1,
      gasPrice: await getFairGasPrice(this.web3, this.config)
    })

    return trxReceipt
  }

  /** Returns ERC20 user's permissions for a datatoken
   * @param {String} dtAddress Datatoken adress
   * @param {String} address user adress
   * @return {Promise<Roles>}
   */
  public async getDTPermissions(dtAddress: string, address: string): Promise<Roles> {
    const dtContract = setContractDefaults(
      new this.web3.eth.Contract(this.datatokensAbi, dtAddress),
      this.config
    )
    const roles = await dtContract.methods.permissions(address).call()
    return roles
  }

  /** Returns the Datatoken capital
   * @param {String} dtAddress Datatoken adress
   * @return {Promise<string>}
   */
  public async getCap(dtAddress: string): Promise<string> {
    const dtContract = setContractDefaults(
      new this.web3.eth.Contract(this.datatokensAbi, dtAddress),
      this.config
    )
    const cap = await dtContract.methods.cap().call()
    return this.web3.utils.fromWei(cap)
  }

  /** It returns the token decimals, how many supported decimal points
   * @param {String} dtAddress Datatoken adress
   * @return {Promise<number>}
   */
  public async getDecimals(dtAddress: string): Promise<string> {
    const dtContract = setContractDefaults(
      new this.web3.eth.Contract(this.datatokensAbi, dtAddress),
      this.config
    )
    const decimals = await dtContract.methods.decimals().call()
    return decimals
  }

  /** It returns the token decimals, how many supported decimal points
   * @param {String} dtAddress Datatoken adress
   * @return {Promise<number>}
   */
  public async getNFTAddress(dtAddress: string): Promise<string> {
    const dtContract = setContractDefaults(
      new this.web3.eth.Contract(this.datatokensAbi, dtAddress),
      this.config
    )
    const nftAddress = await dtContract.methods.getERC721Address().call()
    return nftAddress
  }

  /**  Returns true if address has deployERC20 role
   * @param {String} dtAddress Datatoken adress
   * @param {String} dtAddress Datatoken adress
   * @return {Promise<boolean>}
   */
  public async isERC20Deployer(dtAddress: string, address: string): Promise<boolean> {
    const dtContract = setContractDefaults(
      new this.web3.eth.Contract(this.datatokensAbi, dtAddress),
      this.config
    )
    const isERC20Deployer = await dtContract.methods.isERC20Deployer(address).call()
    return isERC20Deployer
  }

  /**
   * Get Address Balance for datatoken
   * @param {String} dtAddress Datatoken adress
   * @param {String} address user adress
   * @return {Promise<String>} balance  Number of datatokens. Will be converted from wei
   */
  public async balance(datatokenAddress: string, address: string): Promise<string> {
    const dtContract = new this.web3.eth.Contract(this.datatokensAbi, datatokenAddress, {
      from: address
    })
    const balance = await dtContract.methods.balanceOf(address).call()
    return this.web3.utils.fromWei(balance)
  }
}<|MERGE_RESOLUTION|>--- conflicted
+++ resolved
@@ -13,11 +13,8 @@
 } from '../utils'
 import { FreOrderParams, FreCreationParams } from '../interfaces'
 import { Nft } from './NFT'
-<<<<<<< HEAD
 import { Config } from '../models/index.js'
-=======
 import { ProviderFees } from '../@types/Provider.js'
->>>>>>> 7c6ce636
 /**
  * ERC20 ROLES
  */
@@ -961,17 +958,11 @@
     serviceIndex: number,
     providerFees: ProviderFees
   ): Promise<TransactionReceipt> {
-<<<<<<< HEAD
-    const dtContract = setContractDefaults(
-      new this.web3.eth.Contract(this.datatokensAbi, dtAddress),
-      this.config
-    )
-    if (!providerFeeAddress)
-      providerFeeAddress = '0x0000000000000000000000000000000000000000'
-=======
-    const dtContract = new this.web3.eth.Contract(this.datatokensAbi, dtAddress)
->>>>>>> 7c6ce636
-
+    const dtContract = setContractDefaults(
+      new this.web3.eth.Contract(this.datatokensAbi, dtAddress),
+      this.config
+    )
+    
     try {
       const estGas = await this.estGasStartOrder(
         dtAddress,
