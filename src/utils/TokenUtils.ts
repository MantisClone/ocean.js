--- conflicted
+++ resolved
@@ -1,51 +1,14 @@
 import Decimal from 'decimal.js'
-<<<<<<< HEAD
-import { amountToUnits, getFairGasPrice, unitsToAmount } from './ContractUtils'
-=======
-import { Contract } from 'web3-eth-contract'
 import {
   amountToUnits,
   estimateGas,
   getFairGasPrice,
   unitsToAmount
 } from './ContractUtils'
->>>>>>> 6016c66c
 import { minAbi } from './minAbi'
 import LoggerInstance from './Logger'
 import { TransactionReceipt } from 'web3-core'
 import Web3 from 'web3'
-
-/**
- * Estimates the gas used when a function would be executed on chain
- * @param {string} from account that calls the function
- * @param {Function} functionToEstimateGas function that we need to estimate the gas
- * @param {...any[]} args arguments of the function
- * @return {Promise<number>} gas cost of the function
- */
-export async function estimateGas(
-  from: string,
-  functionToEstimateGas: Function,
-  ...args: any[]
-): Promise<number> {
-<<<<<<< HEAD
-  let estimatedGas = GASLIMIT_DEFAULT
-  try {
-    estimatedGas = await functionToEstimateGas.apply(null, args).estimateGas(
-      {
-        from: from
-      },
-      (err, estGas) => (err ? GASLIMIT_DEFAULT : estGas)
-    )
-  } catch (e) {
-    LoggerInstance.error(`ERROR: Estimate gas failed!`, e)
-  }
-  return estimatedGas
-=======
-  const tokenContract = contractInstance || new web3.eth.Contract(minAbi, tokenAddress)
-
-  return estimateGas(account, tokenContract.methods.approve, spender, amount)
->>>>>>> 6016c66c
-}
 
 /**
  * Approve spender to spent amount tokens
