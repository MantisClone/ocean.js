--- conflicted
+++ resolved
@@ -97,12 +97,8 @@
   Dispenser,
   DispenserCreationParams,
   downloadFile,
-<<<<<<< HEAD
   DatatokenCreateParams,
-=======
-  Erc20CreateParams,
   Files,
->>>>>>> e0af5302
   FixedRateExchange,
   FreCreationParams,
   getHash,
