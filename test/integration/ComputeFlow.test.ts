import { assert } from 'chai'
import { SHA256 } from 'crypto-js'
import { web3, getTestConfig, getAddresses } from '../config'
import {
  Config,
  ProviderInstance,
  Aquarius,
  NftFactory,
  NftCreateData,
  Datatoken,
  Nft,
  sleep,
  ZERO_ADDRESS,
  approveWei
} from '../../src'
import {
  DatatokenCreateParams,
  ComputeJob,
  ComputeAsset,
  ComputeAlgorithm,
  ProviderComputeInitialize,
  ConsumeMarketFee,
  Files
} from '../../src/@types'

let config: Config

let aquarius: Aquarius
let datatoken: Datatoken
let providerUrl: string
let consumerAccount: string
let publisherAccount: string
let computeJobId: string
let providerInitializeComputeResults
let computeEnvs
let addresses: any
let ddoWith1mTimeoutId
let ddoWithNoTimeoutId
let algoDdoWith1mTimeoutId
let algoDdoWithNoTimeoutId

let resolvedDdoWith1mTimeout
let resolvedDdoWithNoTimeout
let resolvedAlgoDdoWith1mTimeout
let resolvedAlgoDdoWithNoTimeout

let freeEnvDatasetTxId
let freeEnvAlgoTxId
let paidEnvDatasetTxId
let paidEnvAlgoTxId

// let's have 2 minutes of compute access
const mytime = new Date()
const computeMinutes = 1
mytime.setMinutes(mytime.getMinutes() + computeMinutes)
let computeValidUntil = Math.floor(mytime.getTime() / 1000)

const assetUrl: Files = {
  datatokenAddress: '0x0',
  nftAddress: '0x0',
  files: [
    {
      type: 'url',
      url: 'https://raw.githubusercontent.com/oceanprotocol/testdatasets/main/shs_dataset_test.txt',
      method: 'GET'
    }
  ]
}
const ddoWithNoTimeout = {
  '@context': ['https://w3id.org/did/v1'],
  id: 'did:op:efba17455c127a885ec7830d687a8f6e64f5ba559f8506f8723c1f10f05c049c',
  version: '4.1.0',
  chainId: 4,
  nftAddress: '0x0',
  metadata: {
    created: '2021-12-20T14:35:20Z',
    updated: '2021-12-20T14:35:20Z',
    type: 'dataset',
    name: 'dfgdfgdg',
    description: 'd dfgd fgd dfg dfgdfgd dfgdf',
    tags: [''],
    author: 'dd',
    license: 'https://market.oceanprotocol.com/terms',
    additionalInformation: {
      termsAndConditions: true
    }
  },
  services: [
    {
      id: 'notAnId',
      type: 'compute',
      files: '',
      datatokenAddress: '0xa15024b732A8f2146423D14209eFd074e61964F3',
      serviceEndpoint: 'https://v4.provider.rinkeby.oceanprotocol.com',
      timeout: 0,
      compute: {
        publisherTrustedAlgorithmPublishers: [],
        publisherTrustedAlgorithms: [],
        allowRawAlgorithm: true,
        allowNetworkAccess: true
      }
    }
  ]
}

const ddoWith1mTimeout = {
  '@context': ['https://w3id.org/did/v1'],
  id: 'did:op:efba17455c127a885ec7830d687a8f6e64f5ba559f8506f8723c1f10f05c049c',
  version: '4.1.0',
  chainId: 4,
  nftAddress: '0x0',
  metadata: {
    created: '2021-12-20T14:35:20Z',
    updated: '2021-12-20T14:35:20Z',
    type: 'dataset',
    name: 'dfgdfgdg',
    description: 'd dfgd fgd dfg dfgdfgd dfgdf',
    tags: [''],
    author: 'dd',
    license: 'https://market.oceanprotocol.com/terms',
    additionalInformation: {
      termsAndConditions: true
    }
  },
  services: [
    {
      id: 'notAnId',
      type: 'compute',
      files: '',
      datatokenAddress: '0xa15024b732A8f2146423D14209eFd074e61964F3',
      serviceEndpoint: 'https://v4.provider.rinkeby.oceanprotocol.com',
      timeout: 60,
      compute: {
        publisherTrustedAlgorithmPublishers: [],
        publisherTrustedAlgorithms: [],
        allowRawAlgorithm: true,
        allowNetworkAccess: true
      }
    }
  ]
}
const algoAssetUrl: Files = {
  datatokenAddress: '0x0',
  nftAddress: '0x0',
  files: [
    {
      type: 'url',
      url: 'https://raw.githubusercontent.com/oceanprotocol/test-algorithm/master/javascript/algo.js',
      method: 'GET'
    }
  ]
}
const algoDdoWithNoTimeout = {
  '@context': ['https://w3id.org/did/v1'],
  id: 'did:op:efba17455c127a885ec7830d687a8f6e64f5ba559f8506f8723c1f10f05c049c',
  version: '4.1.0',
  chainId: 4,
  nftAddress: '0x0',
  metadata: {
    created: '2021-12-20T14:35:20Z',
    updated: '2021-12-20T14:35:20Z',
    type: 'algorithm',
    name: 'dfgdfgdg',
    description: 'd dfgd fgd dfg dfgdfgd dfgdf',
    tags: [''],
    author: 'dd',
    license: 'https://market.oceanprotocol.com/terms',
    additionalInformation: {
      termsAndConditions: true
    },
    algorithm: {
      language: 'Node.js',
      version: '1.0.0',
      container: {
        entrypoint: 'node $ALGO',
        image: 'ubuntu',
        tag: 'latest',
        checksum:
<<<<<<< HEAD
          'sha256:bace9fb0d5923a675c894d5c815da75ffe35e24970166a48a4460a48ae6e0d19'
=======
          'sha256:42ba2dfce475de1113d55602d40af18415897167d47c2045ec7b6d9746ff148f'
>>>>>>> e0af5302
      }
    }
  },
  services: [
    {
      id: 'notAnId',
      type: 'access',
      files: '',
      datatokenAddress: '0xa15024b732A8f2146423D14209eFd074e61964F3',
      serviceEndpoint: 'https://v4.provider.rinkeby.oceanprotocol.com',
      timeout: 0
    }
  ]
}

const algoDdoWith1mTimeout = {
  '@context': ['https://w3id.org/did/v1'],
  id: 'did:op:efba17455c127a885ec7830d687a8f6e64f5ba559f8506f8723c1f10f05c049c',
  version: '4.1.0',
  chainId: 4,
  nftAddress: '0x0',
  metadata: {
    created: '2021-12-20T14:35:20Z',
    updated: '2021-12-20T14:35:20Z',
    type: 'algorithm',
    name: 'dfgdfgdg',
    description: 'd dfgd fgd dfg dfgdfgd dfgdf',
    tags: [''],
    author: 'dd',
    license: 'https://market.oceanprotocol.com/terms',
    additionalInformation: {
      termsAndConditions: true
    },
    algorithm: {
      language: 'Node.js',
      version: '1.0.0',
      container: {
        entrypoint: 'node $ALGO',
        image: 'ubuntu',
        tag: 'latest',
        checksum:
<<<<<<< HEAD
          'sha256:bace9fb0d5923a675c894d5c815da75ffe35e24970166a48a4460a48ae6e0d19'
=======
          'sha256:42ba2dfce475de1113d55602d40af18415897167d47c2045ec7b6d9746ff148f'
>>>>>>> e0af5302
      }
    }
  },
  services: [
    {
      id: 'notAnId',
      type: 'access',
      files: '',
      datatokenAddress: '0xa15024b732A8f2146423D14209eFd074e61964F3',
      serviceEndpoint: 'https://v4.provider.rinkeby.oceanprotocol.com',
      timeout: 60
    }
  ]
}

async function createAsset(
  name: string,
  symbol: string,
  owner: string,
  assetUrl: any,
  ddo: any,
  providerUrl: string
) {
  const nft = new Nft(web3)
  const Factory = new NftFactory(addresses.ERC721Factory, web3)

  const chain = await web3.eth.getChainId()
  ddo.chainId = parseInt(chain.toString(10))
  const nftParamsAsset: NftCreateData = {
    name: name,
    symbol: symbol,
    templateIndex: 1,
    tokenURI: 'aaa',
    transferable: true,
    owner: owner
  }
  const datatokenParams: DatatokenCreateParams = {
    templateIndex: 1,
    cap: '100000',
    feeAmount: '0',
    paymentCollector: ZERO_ADDRESS,
    feeToken: ZERO_ADDRESS,
    minter: owner,
    mpFeeAddress: ZERO_ADDRESS
  }

  const result = await Factory.createNftWithDatatoken(
    owner,
    nftParamsAsset,
    datatokenParams
  )

  const nftAddress = result.events.NFTCreated.returnValues[0]
  const datatokenAddressAsset = result.events.TokenCreated.returnValues[0]
  ddo.nftAddress = web3.utils.toChecksumAddress(erc721AddressAsset)
  // create the files encrypted string
  assetUrl.datatokenAddress = datatokenAddressAsset
  assetUrl.nftAddress = ddo.nftAddress
  let providerResponse = await ProviderInstance.encrypt(assetUrl, providerUrl)
  ddo.services[0].files = await providerResponse
  ddo.services[0].datatokenAddress = datatokenAddressAsset
  ddo.services[0].serviceEndpoint = providerUrl
  // update ddo and set the right did
<<<<<<< HEAD
  ddo.nftAddress = web3.utils.toChecksumAddress(nftAddress)
=======
>>>>>>> e0af5302
  ddo.id =
    'did:op:' + SHA256(web3.utils.toChecksumAddress(nftAddress) + chain.toString(10))
  providerResponse = await ProviderInstance.encrypt(ddo, providerUrl)
  const encryptedResponse = await providerResponse
  const validateResult = await aquarius.validate(ddo)
  assert(validateResult.valid, 'Could not validate metadata')
  await nft.setMetadata(
    nftAddress,
    owner,
    0,
    providerUrl,
    '',
    '0x2',
    encryptedResponse,
    validateResult.hash
  )
  return ddo.id
}

async function handleOrder(
  order: ProviderComputeInitialize,
  datatokenAddress: string,
  payerAccount: string,
  consumerAccount: string,
  serviceIndex: number,
  consumeMarkerFee?: ConsumeMarketFee
) {
  /* We do have 3 possible situations:
     - have validOrder and no providerFees -> then order is valid, providerFees are valid, just use it in startCompute
     - have validOrder and providerFees -> then order is valid but providerFees are not valid, we need to call reuseOrder and pay only providerFees
     - no validOrder -> we need to call startOrder, to pay 1 DT & providerFees
  */
  if (order.providerFee && order.providerFee.providerFeeAmount) {
    await approveWei(
      web3,
      payerAccount,
      order.providerFee.providerFeeToken,
      datatokenAddress,
      order.providerFee.providerFeeAmount
    )
  }
  if (order.validOrder) {
    if (!order.providerFee) return order.validOrder
    const tx = await datatoken.reuseOrder(
      datatokenAddress,
      payerAccount,
      order.validOrder,
      order.providerFee
    )
    return tx.transactionHash
  }
  const tx = await datatoken.startOrder(
    datatokenAddress,
    payerAccount,
    consumerAccount,
    serviceIndex,
    order.providerFee,
    consumeMarkerFee
  )
  return tx.transactionHash
}

describe('Simple compute tests', async () => {
  before(async () => {
    config = await getTestConfig(web3)
    addresses = getAddresses()
    aquarius = new Aquarius(config.metadataCacheUri)
    providerUrl = config.providerUri
    datatoken = new Datatoken(web3)
  })

  it('should publish datasets and algorithms', async () => {
    const accounts = await web3.eth.getAccounts()
    publisherAccount = accounts[0]
    consumerAccount = accounts[1]
    ddoWith1mTimeoutId = await createAsset(
      'D1Min',
      'D1M',
      publisherAccount,
      assetUrl,
      ddoWith1mTimeout,
      providerUrl
    )
    ddoWithNoTimeoutId = await createAsset(
      'D1Min',
      'D1M',
      publisherAccount,
      assetUrl,
      ddoWithNoTimeout,
      providerUrl
    )
    algoDdoWith1mTimeoutId = await createAsset(
      'A1Min',
      'A1M',
      publisherAccount,
      algoAssetUrl,
      algoDdoWith1mTimeout,
      providerUrl
    )

    algoDdoWithNoTimeoutId = await createAsset(
      'A1Min',
      'A1M',
      publisherAccount,
      algoAssetUrl,
      algoDdoWithNoTimeout,
      providerUrl
    )
  })

  it('should resolve published datasets and algorithms', async () => {
    resolvedDdoWith1mTimeout = await aquarius.waitForAqua(ddoWith1mTimeoutId)
    assert(resolvedDdoWith1mTimeout, 'Cannot fetch DDO from Aquarius')
    resolvedDdoWithNoTimeout = await aquarius.waitForAqua(ddoWithNoTimeoutId)
    assert(resolvedDdoWithNoTimeout, 'Cannot fetch DDO from Aquarius')
    resolvedAlgoDdoWith1mTimeout = await aquarius.waitForAqua(algoDdoWith1mTimeoutId)
    assert(resolvedAlgoDdoWith1mTimeout, 'Cannot fetch DDO from Aquarius')
    resolvedAlgoDdoWithNoTimeout = await aquarius.waitForAqua(algoDdoWithNoTimeoutId)
    assert(resolvedAlgoDdoWithNoTimeout, 'Cannot fetch DDO from Aquarius')
  })

  it('should send DT to consumer', async () => {
    const datatoken = new Datatoken(web3)
    await datatoken.mint(
      resolvedDdoWith1mTimeout.services[0].datatokenAddress,
      publisherAccount,
      '10',
      consumerAccount
    )
    await datatoken.mint(
      resolvedDdoWithNoTimeout.services[0].datatokenAddress,
      publisherAccount,
      '10',
      consumerAccount
    )
    await datatoken.mint(
      resolvedAlgoDdoWith1mTimeout.services[0].datatokenAddress,
      publisherAccount,
      '10',
      consumerAccount
    )
    await datatoken.mint(
      resolvedAlgoDdoWithNoTimeout.services[0].datatokenAddress,
      publisherAccount,
      '10',
      consumerAccount
    )
  })

  it('should fetch compute environments from provider', async () => {
    // get compute environments
    computeEnvs = await ProviderInstance.getComputeEnvironments(providerUrl)
    assert(computeEnvs, 'No Compute environments found')
  })

  it('should start a computeJob using the free environment', async () => {
    // we choose the free env
    const computeEnv = computeEnvs.find((ce) => ce.priceMin === 0)
    assert(computeEnv, 'Cannot find the free compute env')

    const assets: ComputeAsset[] = [
      {
        documentId: resolvedDdoWith1mTimeout.id,
        serviceId: resolvedDdoWith1mTimeout.services[0].id
      }
    ]
    const dtAddressArray = [resolvedDdoWith1mTimeout.services[0].datatokenAddress]
    const algo: ComputeAlgorithm = {
      documentId: resolvedAlgoDdoWith1mTimeout.id,
      serviceId: resolvedAlgoDdoWith1mTimeout.services[0].id
    }

    providerInitializeComputeResults = await ProviderInstance.initializeCompute(
      assets,
      algo,
      computeEnv.id,
      computeValidUntil,
      providerUrl,
      consumerAccount
    )
    assert(
      !('error' in providerInitializeComputeResults.algorithm),
      'Cannot order algorithm'
    )
    algo.transferTxId = await handleOrder(
      providerInitializeComputeResults.algorithm,
      resolvedAlgoDdoWith1mTimeout.services[0].datatokenAddress,
      consumerAccount,
      computeEnv.consumerAddress,
      0
    )
    for (let i = 0; i < providerInitializeComputeResults.datasets.length; i++) {
      assets[i].transferTxId = await handleOrder(
        providerInitializeComputeResults.datasets[i],
        dtAddressArray[i],
        consumerAccount,
        computeEnv.consumerAddress,
        0
      )
    }
    const computeJobs = await ProviderInstance.computeStart(
      providerUrl,
      web3,
      consumerAccount,
      computeEnv.id,
      assets[0],
      algo
    )
    freeEnvDatasetTxId = assets[0].transferTxId
    freeEnvAlgoTxId = algo.transferTxId
    assert(computeJobs, 'Cannot start compute job')
    computeJobId = computeJobs[0].jobId
  })

  it('should restart a computeJob without paying anything, because order is valid and providerFees are still valid', async () => {
    // we choose the free env
    const computeEnv = computeEnvs.find((ce) => ce.priceMin === 0)
    assert(computeEnv, 'Cannot find the free compute env')

    const assets: ComputeAsset[] = [
      {
        documentId: resolvedDdoWith1mTimeout.id,
        serviceId: resolvedDdoWith1mTimeout.services[0].id,
        transferTxId: freeEnvDatasetTxId
      }
    ]
    const algo: ComputeAlgorithm = {
      documentId: resolvedAlgoDdoWith1mTimeout.id,
      serviceId: resolvedAlgoDdoWith1mTimeout.services[0].id,
      transferTxId: freeEnvAlgoTxId
    }

    providerInitializeComputeResults = await ProviderInstance.initializeCompute(
      assets,
      algo,
      computeEnv.id,
      computeValidUntil,
      providerUrl,
      consumerAccount
    )
    assert(
      providerInitializeComputeResults.algorithm.validOrder,
      'We should have a valid order for algorithm'
    )
    assert(
      !providerInitializeComputeResults.algorithm.providerFee,
      'We should not pay providerFees again for algorithm'
    )
    assert(
      providerInitializeComputeResults.datasets[0].validOrder,
      'We should have a valid order for dataset'
    )
    assert(
      !providerInitializeComputeResults.datasets[0].providerFee,
      'We should not pay providerFees again for dataset'
    )
    algo.transferTxId = providerInitializeComputeResults.algorithm.validOrder
    assets[0].transferTxId = providerInitializeComputeResults.datasets[0].validOrder
    assert(
      algo.transferTxId === freeEnvAlgoTxId &&
        assets[0].transferTxId === freeEnvDatasetTxId,
      'We should use the same orders, because no fess must be paid'
    )
    const computeJobs = await ProviderInstance.computeStart(
      providerUrl,
      web3,
      consumerAccount,
      computeEnv.id,
      assets[0],
      algo
    )
    assert(computeJobs, 'Cannot start compute job')
    computeJobId = computeJobs[0].jobId
  })

  // moving to paid environments

  it('should start a computeJob on a paid environment', async () => {
    // we choose the paid env
    const computeEnv = computeEnvs.find((ce) => ce.priceMin !== 0)
    assert(computeEnv, 'Cannot find the paid compute env')

    const assets: ComputeAsset[] = [
      {
        documentId: resolvedDdoWith1mTimeout.id,
        serviceId: resolvedDdoWith1mTimeout.services[0].id
      }
    ]
    const dtAddressArray = [resolvedDdoWith1mTimeout.services[0].datatokenAddress]
    const algo: ComputeAlgorithm = {
      documentId: resolvedAlgoDdoWith1mTimeout.id,
      serviceId: resolvedAlgoDdoWith1mTimeout.services[0].id
    }

    providerInitializeComputeResults = await ProviderInstance.initializeCompute(
      assets,
      algo,
      computeEnv.id,
      computeValidUntil,
      providerUrl,
      consumerAccount
    )
    assert(
      !('error' in providerInitializeComputeResults.algorithm),
      'Cannot order algorithm'
    )
    algo.transferTxId = await handleOrder(
      providerInitializeComputeResults.algorithm,
      resolvedAlgoDdoWith1mTimeout.services[0].datatokenAddress,
      consumerAccount,
      computeEnv.consumerAddress,
      0
    )
    for (let i = 0; i < providerInitializeComputeResults.datasets.length; i++) {
      assets[i].transferTxId = await handleOrder(
        providerInitializeComputeResults.datasets[i],
        dtAddressArray[i],
        consumerAccount,
        computeEnv.consumerAddress,
        0
      )
    }

    const computeJobs = await ProviderInstance.computeStart(
      providerUrl,
      web3,
      consumerAccount,
      computeEnv.id,
      assets[0],
      algo
    )
    paidEnvDatasetTxId = assets[0].transferTxId
    paidEnvAlgoTxId = algo.transferTxId
    assert(computeJobs, 'Cannot start compute job')
    computeJobId = computeJobs[0].jobId
  })

  it('should restart a computeJob on paid environment, without paying anything, because order is valid and providerFees are still valid', async () => {
    // we choose the paid env
    const computeEnv = computeEnvs.find((ce) => ce.priceMin !== 0)
    assert(computeEnv, 'Cannot find the free compute env')

    const assets: ComputeAsset[] = [
      {
        documentId: resolvedDdoWith1mTimeout.id,
        serviceId: resolvedDdoWith1mTimeout.services[0].id,
        transferTxId: paidEnvDatasetTxId
      }
    ]
    const algo: ComputeAlgorithm = {
      documentId: resolvedAlgoDdoWith1mTimeout.id,
      serviceId: resolvedAlgoDdoWith1mTimeout.services[0].id,
      transferTxId: paidEnvAlgoTxId
    }

    providerInitializeComputeResults = await ProviderInstance.initializeCompute(
      assets,
      algo,
      computeEnv.id,
      computeValidUntil,
      providerUrl,
      consumerAccount
    )
    assert(
      providerInitializeComputeResults.algorithm.validOrder,
      'We should have a valid order for algorithm'
    )
    assert(
      !providerInitializeComputeResults.algorithm.providerFee,
      'We should not pay providerFees again for algorithm'
    )
    assert(
      providerInitializeComputeResults.datasets[0].validOrder,
      'We should have a valid order for dataset'
    )
    assert(
      !providerInitializeComputeResults.datasets[0].providerFee,
      'We should not pay providerFees again for dataset'
    )
    algo.transferTxId = providerInitializeComputeResults.algorithm.validOrder
    assets[0].transferTxId = providerInitializeComputeResults.datasets[0].validOrder
    assert(
      algo.transferTxId === paidEnvAlgoTxId &&
        assets[0].transferTxId === paidEnvDatasetTxId,
      'We should use the same orders, because no fess must be paid'
    )
    const computeJobs = await ProviderInstance.computeStart(
      providerUrl,
      web3,
      consumerAccount,
      computeEnv.id,
      assets[0],
      algo
    )
    assert(computeJobs, 'Cannot start compute job')
    computeJobId = computeJobs[0].jobId
  })

  // move to reuse Orders
  it('Should fast forward time and set a new computeValidUntil', async () => {
    const mytime = new Date()
    const computeMinutes = 5
    mytime.setMinutes(mytime.getMinutes() + computeMinutes)
    computeValidUntil = Math.floor(mytime.getTime() / 1000)
  })

  it('should start a computeJob using the free environment, by paying only providerFee (reuseOrder)', async () => {
    // we choose the free env
    const computeEnv = computeEnvs.find((ce) => ce.priceMin === 0)
    assert(computeEnv, 'Cannot find the free compute env')

    const assets: ComputeAsset[] = [
      {
        documentId: resolvedDdoWith1mTimeout.id,
        serviceId: resolvedDdoWith1mTimeout.services[0].id,
        transferTxId: freeEnvDatasetTxId
      }
    ]
    const dtAddressArray = [resolvedDdoWith1mTimeout.services[0].datatokenAddress]
    const algo: ComputeAlgorithm = {
      documentId: resolvedAlgoDdoWith1mTimeout.id,
      serviceId: resolvedAlgoDdoWith1mTimeout.services[0].id,
      transferTxId: freeEnvAlgoTxId
    }

    providerInitializeComputeResults = await ProviderInstance.initializeCompute(
      assets,
      algo,
      computeEnv.id,
      computeValidUntil,
      providerUrl,
      consumerAccount
    )
    assert(
      providerInitializeComputeResults.algorithm.validOrder,
      'We should have a valid order for algorithm'
    )
    assert(
      providerInitializeComputeResults.datasets[0].validOrder,
      'We should have a valid order for dataset'
    )

    assert(
      providerInitializeComputeResults.algorithm.providerFee ||
        providerInitializeComputeResults.datasets[0].providerFee,
      'We should pay providerFees again for algorithm or dataset. Cannot have empty for both'
    )

    assert(
      !('error' in providerInitializeComputeResults.algorithm),
      'Cannot order algorithm'
    )
    algo.transferTxId = await handleOrder(
      providerInitializeComputeResults.algorithm,
      resolvedAlgoDdoWith1mTimeout.services[0].datatokenAddress,
      consumerAccount,
      computeEnv.consumerAddress,
      0
    )
    for (let i = 0; i < providerInitializeComputeResults.datasets.length; i++) {
      assets[i].transferTxId = await handleOrder(
        providerInitializeComputeResults.datasets[i],
        dtAddressArray[i],
        consumerAccount,
        computeEnv.consumerAddress,
        0
      )
    }
    assert(
      algo.transferTxId !== freeEnvAlgoTxId ||
        assets[0].transferTxId !== freeEnvDatasetTxId,
      'We should not use the same orders, because providerFee must be paid'
    )
    const computeJobs = await ProviderInstance.computeStart(
      providerUrl,
      web3,
      consumerAccount,
      computeEnv.id,
      assets[0],
      algo
    )
    freeEnvDatasetTxId = assets[0].transferTxId
    freeEnvAlgoTxId = algo.transferTxId
    assert(computeJobs, 'Cannot start compute job')
    computeJobId = computeJobs[0].jobId
  })

  it('should start a computeJob using the paid environment, by paying only providerFee (reuseOrder)', async () => {
    // we choose the paid env
    const computeEnv = computeEnvs.find((ce) => ce.priceMin !== 0)
    assert(computeEnv, 'Cannot find the free compute env')

    const assets: ComputeAsset[] = [
      {
        documentId: resolvedDdoWith1mTimeout.id,
        serviceId: resolvedDdoWith1mTimeout.services[0].id,
        transferTxId: paidEnvDatasetTxId
      }
    ]
    const dtAddressArray = [resolvedDdoWith1mTimeout.services[0].datatokenAddress]
    const algo: ComputeAlgorithm = {
      documentId: resolvedAlgoDdoWith1mTimeout.id,
      serviceId: resolvedAlgoDdoWith1mTimeout.services[0].id,
      transferTxId: paidEnvAlgoTxId
    }

    providerInitializeComputeResults = await ProviderInstance.initializeCompute(
      assets,
      algo,
      computeEnv.id,
      computeValidUntil,
      providerUrl,
      consumerAccount
    )
    assert(
      providerInitializeComputeResults.algorithm.validOrder,
      'We should have a valid order for algorithm'
    )
    assert(
      providerInitializeComputeResults.datasets[0].validOrder,
      'We should have a valid order for dataset'
    )
    assert(
      providerInitializeComputeResults.algorithm.providerFee ||
        providerInitializeComputeResults.datasets[0].providerFee,
      'We should pay providerFees again for algorithm or dataset. Cannot have empty for both'
    )

    assert(
      !('error' in providerInitializeComputeResults.algorithm),
      'Cannot order algorithm'
    )
    algo.transferTxId = await handleOrder(
      providerInitializeComputeResults.algorithm,
      resolvedAlgoDdoWith1mTimeout.services[0].datatokenAddress,
      consumerAccount,
      computeEnv.consumerAddress,
      0
    )
    for (let i = 0; i < providerInitializeComputeResults.datasets.length; i++) {
      assets[i].transferTxId = await handleOrder(
        providerInitializeComputeResults.datasets[i],
        dtAddressArray[i],
        consumerAccount,
        computeEnv.consumerAddress,
        0
      )
    }
    assert(
      algo.transferTxId !== paidEnvAlgoTxId ||
        assets[0].transferTxId !== paidEnvDatasetTxId,
      'We should not use the same orders, because providerFee must be paid'
    )
    const computeJobs = await ProviderInstance.computeStart(
      providerUrl,
      web3,
      consumerAccount,
      computeEnv.id,
      assets[0],
      algo
    )
    freeEnvDatasetTxId = assets[0].transferTxId
    freeEnvAlgoTxId = algo.transferTxId
    assert(computeJobs, 'Cannot start compute job')
    computeJobId = computeJobs[0].jobId
  })

  it('Check compute status', async () => {
    const jobStatus = (await ProviderInstance.computeStatus(
      providerUrl,
      consumerAccount,
      computeJobId,
      resolvedDdoWith1mTimeout.id
    )) as ComputeJob
    assert(jobStatus, 'Cannot retrieve compute status!')
  })

  it('Get download compute results url', async () => {
    await sleep(10000)
    const downloadURL = await ProviderInstance.getComputeResultUrl(
      providerUrl,
      web3,
      consumerAccount,
      computeJobId,
      0
    )
    assert(downloadURL, 'Provider getComputeResultUrl failed!')
  })
})<|MERGE_RESOLUTION|>--- conflicted
+++ resolved
@@ -176,11 +176,7 @@
         image: 'ubuntu',
         tag: 'latest',
         checksum:
-<<<<<<< HEAD
-          'sha256:bace9fb0d5923a675c894d5c815da75ffe35e24970166a48a4460a48ae6e0d19'
-=======
           'sha256:42ba2dfce475de1113d55602d40af18415897167d47c2045ec7b6d9746ff148f'
->>>>>>> e0af5302
       }
     }
   },
@@ -222,11 +218,7 @@
         image: 'ubuntu',
         tag: 'latest',
         checksum:
-<<<<<<< HEAD
-          'sha256:bace9fb0d5923a675c894d5c815da75ffe35e24970166a48a4460a48ae6e0d19'
-=======
           'sha256:42ba2dfce475de1113d55602d40af18415897167d47c2045ec7b6d9746ff148f'
->>>>>>> e0af5302
       }
     }
   },
@@ -281,7 +273,7 @@
 
   const nftAddress = result.events.NFTCreated.returnValues[0]
   const datatokenAddressAsset = result.events.TokenCreated.returnValues[0]
-  ddo.nftAddress = web3.utils.toChecksumAddress(erc721AddressAsset)
+  ddo.nftAddress = web3.utils.toChecksumAddress(nftAddress)
   // create the files encrypted string
   assetUrl.datatokenAddress = datatokenAddressAsset
   assetUrl.nftAddress = ddo.nftAddress
@@ -290,10 +282,7 @@
   ddo.services[0].datatokenAddress = datatokenAddressAsset
   ddo.services[0].serviceEndpoint = providerUrl
   // update ddo and set the right did
-<<<<<<< HEAD
   ddo.nftAddress = web3.utils.toChecksumAddress(nftAddress)
-=======
->>>>>>> e0af5302
   ddo.id =
     'did:op:' + SHA256(web3.utils.toChecksumAddress(nftAddress) + chain.toString(10))
   providerResponse = await ProviderInstance.encrypt(ddo, providerUrl)
