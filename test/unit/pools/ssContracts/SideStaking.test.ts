import { assert, expect } from 'chai'
import { AbiItem } from 'web3-utils/types'
import { Contract } from 'web3-eth-contract'
import BigNumber from 'bignumber.js'
import ERC20Template from '@oceanprotocol/contracts/artifacts/contracts/templates/ERC20Template.sol/ERC20Template.json'
import MockERC20 from '@oceanprotocol/contracts/artifacts/contracts/utils/mock/MockERC20Decimals.sol/MockERC20Decimals.json'
import { deployContracts, Addresses } from '../../../TestContractHandler'
import { web3 } from '../../../config'
import {
  allowance,
  amountToUnits,
  approve,
  NftFactory,
  NftCreateData,
  Pool,
  SideStaking,
  unitsToAmount,
  ZERO_ADDRESS
} from '../../../../src'
import {
  DatatokenCreateParams,
  PoolCreationParams,
  TokenInOutMarket,
  AmountsInMaxFee,
  AmountsOutMaxFee
} from '../../../../src/@types'

describe('SideStaking unit test', () => {
  let factoryOwner: string
  let user1: string
  let user2: string
  let initialBlock: number
  let contracts: Addresses
  let pool: Pool
  let sideStaking: SideStaking
  let poolAddress: string
  let datatoken: string
  let datatokenContract: Contract
  let daiContract: Contract
  let usdcContract: Contract

  const VESTED_BLOCKS = 2500000
  const VESTING_AMOUNT = '10000'
  const BASE_TOKEN_LIQUIDITY = 2000

  const nftData: NftCreateData = {
    name: '72120Bundle',
    symbol: '72Bundle',
    templateIndex: 1,
    tokenURI: 'https://oceanprotocol.com/nft/',
    transferable: true,
    owner: null
  }

<<<<<<< HEAD
  const ercParams: DatatokenCreateParams = {
=======
  const dtParams: DatatokenCreateParams = {
>>>>>>> 28353042
    templateIndex: 1,
    minter: null,
    paymentCollector: null,
    mpFeeAddress: null,
    feeToken: ZERO_ADDRESS,
    cap: '1000000',
    feeAmount: '0',
    name: 'ERC20B1',
    symbol: 'ERC20DT1Symbol'
  }

  before(async () => {
    const accounts = await web3.eth.getAccounts()
    factoryOwner = accounts[0]
    user1 = accounts[1]
    user2 = accounts[2]

    nftData.owner = factoryOwner
    dtParams.minter = factoryOwner
    dtParams.paymentCollector = user2
    dtParams.mpFeeAddress = factoryOwner
  })

  it('should deploy contracts', async () => {
    contracts = await deployContracts(web3, factoryOwner)

    // initialize Pool instance
    pool = new Pool(web3, 8996)
    assert(pool != null)
    //
    sideStaking = new SideStaking(web3, 8996)
    assert(sideStaking != null)

    daiContract = new web3.eth.Contract(MockERC20.abi as AbiItem[], contracts.daiAddress)
    usdcContract = new web3.eth.Contract(
      MockERC20.abi as AbiItem[],
      contracts.usdcAddress
    )

    await approve(
      web3,
      factoryOwner,
      contracts.daiAddress,
      contracts.nftFactoryAddress,
      BASE_TOKEN_LIQUIDITY.toString()
    )

    assert(
      parseInt(
        await allowance(
          web3,
          contracts.daiAddress,
          factoryOwner,
          contracts.nftFactoryAddress
        )
      ) >= BASE_TOKEN_LIQUIDITY
    )

    await approve(
      web3,
      factoryOwner,
      contracts.usdcAddress,
      contracts.nftFactoryAddress,
      BASE_TOKEN_LIQUIDITY.toString()
    )

    assert(
      parseInt(
        await allowance(
          web3,
          contracts.usdcAddress,
          factoryOwner,
          contracts.nftFactoryAddress
        )
      ) >= BASE_TOKEN_LIQUIDITY
    )
  })

  describe('Test a pool with DAI (18 Decimals)', () => {
    it('#create a pool', async () => {
      // CREATE A POOL
      // we prepare transaction parameters objects
      const nftFactory = new NftFactory(contracts.nftFactoryAddress, web3)

      const poolParams: PoolCreationParams = {
        ssContract: contracts.sideStakingAddress,
        baseTokenAddress: contracts.daiAddress,
        baseTokenSender: contracts.nftFactoryAddress,
        publisherAddress: factoryOwner,
        marketFeeCollector: factoryOwner,
        poolTemplateAddress: contracts.poolTemplateAddress,
        rate: '1',
        baseTokenDecimals: 18,
        vestingAmount: VESTING_AMOUNT,
        vestedBlocks: VESTED_BLOCKS,
        initialBaseTokenLiquidity: BASE_TOKEN_LIQUIDITY.toString(),
        swapFeeLiquidityProvider: '0.001',
        swapFeeMarketRunner: '0.001'
      }

      const txReceipt = await nftFactory.createNftWithDatatokenWithPool(
        factoryOwner,
        nftData,
        dtParams,
        poolParams
      )

      initialBlock = await web3.eth.getBlockNumber()
      datatoken = txReceipt.events.TokenCreated.returnValues.newTokenAddress
      poolAddress = txReceipt.events.NewPool.returnValues.poolAddress

      datatokenContract = new web3.eth.Contract(ERC20Template.abi as AbiItem[], datatoken)
      // user1 has no dt1
      expect(await datatokenContract.methods.balanceOf(user1).call()).to.equal('0')
    })

    it('#getRouter - should get Router address', async () => {
      expect(await sideStaking.getRouter(contracts.sideStakingAddress)).to.equal(
        contracts.routerAddress
      )
    })

    it('#getDatatokenCirculatingSupply - should get datatoken supply in circulation (vesting amount excluded)', async () => {
      expect(
        await sideStaking.getDatatokenCirculatingSupply(
          contracts.sideStakingAddress,
          datatoken
        )
      ).to.equal(web3.utils.toWei(BASE_TOKEN_LIQUIDITY.toString()))
    })

    it('#getDatatokenCurrentCirculatingSupply - should get datatoken supply in circulation ', async () => {
      expect(
        await sideStaking.getDatatokenCurrentCirculatingSupply(
          contracts.sideStakingAddress,
          datatoken
        )
      ).to.equal(web3.utils.toWei(BASE_TOKEN_LIQUIDITY.toString()))
    })

    it('#getBaseToken - should get baseToken address', async () => {
      expect(
        await sideStaking.getBaseToken(contracts.sideStakingAddress, datatoken)
      ).to.equal(contracts.daiAddress)
    })

    it('#getPoolAddress - should get pool address', async () => {
      expect(
        await sideStaking.getPoolAddress(contracts.sideStakingAddress, datatoken)
      ).to.equal(poolAddress)
    })

    it('#getPublisherAddress - should get publisher address', async () => {
      expect(
        await sideStaking.getPublisherAddress(contracts.sideStakingAddress, datatoken)
      ).to.equal(factoryOwner)
    })

    it('#getBaseTokenBalance ', async () => {
      expect(
        await sideStaking.getBaseTokenBalance(contracts.sideStakingAddress, datatoken)
      ).to.equal('0')
    })

    it('#getDatatokenBalance ', async () => {
      expect(
        await (
          await sideStaking.getDatatokenBalance(contracts.sideStakingAddress, datatoken)
        ).toString()
      ).to.equal(
        new BigNumber(2)
          .exponentiatedBy(256)
          .minus(1)
          .dividedBy(new BigNumber(10).exponentiatedBy(18))
          .minus(BASE_TOKEN_LIQUIDITY)
          .toString()
      )
    })

    it('#getvestingAmount ', async () => {
      expect(
        await sideStaking.getvestingAmount(contracts.sideStakingAddress, datatoken)
      ).to.equal('0')
    })

    it('#getvestingLastBlock ', async () => {
      expect(
        await sideStaking.getvestingLastBlock(contracts.sideStakingAddress, datatoken)
      ).to.equal(initialBlock.toString())
    })

    it('#getvestingAmountSoFar ', async () => {
      expect(
        await sideStaking.getvestingAmountSoFar(contracts.sideStakingAddress, datatoken)
      ).to.equal('0')
    })

    it('#swapExactAmountIn - should swap', async () => {
      await daiContract.methods
        .transfer(user1, web3.utils.toWei('1000'))
        .send({ from: factoryOwner })
      await approve(web3, user1, contracts.daiAddress, poolAddress, '10')

      const tokenInOutMarket: TokenInOutMarket = {
        tokenIn: contracts.daiAddress,
        tokenOut: datatoken,
        marketFeeAddress: factoryOwner
      }

      const amountsInOutMaxFee: AmountsInMaxFee = {
        tokenAmountIn: '10',
        minAmountOut: '1',
        swapMarketFee: '0.1'
      }

      const tx = await pool.swapExactAmountIn(
        user1,
        poolAddress,
        tokenInOutMarket,
        amountsInOutMaxFee
      )

      expect(await datatokenContract.methods.balanceOf(user1).call()).to.equal(
        tx.events.LOG_SWAP.returnValues.tokenAmountOut
      )
    })

    it('#swapExactAmountOut - should swap', async () => {
      await approve(web3, user1, contracts.daiAddress, poolAddress, '100')
      const tokenInOutMarket: TokenInOutMarket = {
        tokenIn: contracts.daiAddress,
        tokenOut: datatoken,
        marketFeeAddress: factoryOwner
      }
      const amountsInOutMaxFee: AmountsOutMaxFee = {
        maxAmountIn: '100',
        tokenAmountOut: '50',
        swapMarketFee: '0.1'
      }
      const tx = await pool.swapExactAmountOut(
        user1,
        poolAddress,
        tokenInOutMarket,
        amountsInOutMaxFee
      )
      assert(tx != null)
    })

    it('#joinswapExternAmountIn- user1 should add liquidity, receiving LP tokens', async () => {
      const daiAmountIn = '100'
      const minBPTOut = '0.1'
      await approve(web3, user1, contracts.daiAddress, poolAddress, '100', true)
      expect(await allowance(web3, contracts.daiAddress, user1, poolAddress)).to.equal(
        '100'
      )
      const tx = await pool.joinswapExternAmountIn(
        user1,
        poolAddress,
        daiAmountIn,
        minBPTOut
      )

      assert(tx != null)

      expect(tx.events.LOG_JOIN[0].event === 'LOG_JOIN')
      expect(tx.events.LOG_BPT.event === 'LOG_BPT')
      // 2 JOIN EVENTS BECAUSE SIDE STAKING ALSO STAKED DTs, TODO: we should add to whom has been sent in the LOG_BPT event
      expect(tx.events.LOG_JOIN[0].returnValues.bptAmount).to.equal(
        tx.events.LOG_JOIN[1].returnValues.bptAmount
      )
    })

    it('#exitswapPoolAmountIn- user1 exit the pool receiving only DAI', async () => {
      const BPTAmountIn = '0.5'
      const minDAIOut = '0.5'

      const tx = await pool.exitswapPoolAmountIn(
        user1,
        poolAddress,
        BPTAmountIn,
        minDAIOut
      )

      assert(tx != null)

      expect(tx.events.LOG_EXIT[0].returnValues.tokenOut).to.equal(contracts.daiAddress)

      // DTs were also unstaked in the same transaction (went to the staking contract)
      expect(tx.events.LOG_EXIT[1].returnValues.tokenOut).to.equal(datatoken)
    })
  })

  describe('Test a pool with USDC (6 Decimals)', () => {
    it('#create a pool', async () => {
      // CREATE A POOL
      // we prepare transaction parameters objects
      const nftFactory = new NftFactory(contracts.nftFactoryAddress, web3)

      const poolParams: PoolCreationParams = {
        ssContract: contracts.sideStakingAddress,
        baseTokenAddress: contracts.usdcAddress,
        baseTokenSender: contracts.nftFactoryAddress,
        publisherAddress: factoryOwner,
        marketFeeCollector: factoryOwner,
        poolTemplateAddress: contracts.poolTemplateAddress,
        rate: '1',
        baseTokenDecimals: await usdcContract.methods.decimals().call(),
        vestingAmount: VESTING_AMOUNT,
        vestedBlocks: VESTED_BLOCKS,
        initialBaseTokenLiquidity: await unitsToAmount(
          web3,
          contracts.usdcAddress,
          await amountToUnits(
            web3,
            contracts.usdcAddress,
            BASE_TOKEN_LIQUIDITY.toString()
          )
        ),
        swapFeeLiquidityProvider: '0.001',
        swapFeeMarketRunner: '0.001'
      }

      const txReceipt = await nftFactory.createNftWithDatatokenWithPool(
        factoryOwner,
        nftData,
        dtParams,
        poolParams
      )

      initialBlock = await web3.eth.getBlockNumber()
      datatoken = txReceipt.events.TokenCreated.returnValues.newTokenAddress
      poolAddress = txReceipt.events.NewPool.returnValues.poolAddress

      datatokenContract = new web3.eth.Contract(ERC20Template.abi as AbiItem[], datatoken)
      // user1 has no dt1
      expect(await datatokenContract.methods.balanceOf(user1).call()).to.equal('0')
    })

    it('#getBaseTokenBalance ', async () => {
      expect(
        await sideStaking.getBaseTokenBalance(contracts.sideStakingAddress, datatoken)
      ).to.equal('0')
    })

    it('#getDatatokenBalance ', async () => {
      expect(
        await (
          await sideStaking.getDatatokenBalance(contracts.sideStakingAddress, datatoken)
        ).toString()
      ).to.equal(
        new BigNumber(2)
          .exponentiatedBy(256)
          .minus(1)
          .dividedBy(new BigNumber(10).exponentiatedBy(18))
          .minus(BASE_TOKEN_LIQUIDITY)
          .toString()
      )
    })

    it('#getvestingAmount ', async () => {
      expect(
        await sideStaking.getvestingAmount(contracts.sideStakingAddress, datatoken)
      ).to.equal('0')
    })

    it('#getvestingLastBlock ', async () => {
      expect(
        await sideStaking.getvestingLastBlock(contracts.sideStakingAddress, datatoken)
      ).to.equal(initialBlock.toString())
    })

    it('#getvestingAmountSoFar ', async () => {
      expect(
        await sideStaking.getvestingAmountSoFar(contracts.sideStakingAddress, datatoken)
      ).to.equal('0')
    })

    it('#swapExactAmountIn - should swap', async () => {
      const transferAmount = await amountToUnits(web3, contracts.usdcAddress, '1000') // 1000 USDC
      await usdcContract.methods
        .transfer(user1, transferAmount)
        .send({ from: factoryOwner })

      await approve(web3, user1, contracts.usdcAddress, poolAddress, '10')
      const tokenInOutMarket: TokenInOutMarket = {
        tokenIn: contracts.usdcAddress,
        tokenOut: datatoken,
        marketFeeAddress: factoryOwner
      }
      const amountsInOutMaxFee: AmountsInMaxFee = {
        tokenAmountIn: '10',
        minAmountOut: '1',
        swapMarketFee: '0.1'
      }
      const tx = await pool.swapExactAmountIn(
        user1,
        poolAddress,
        tokenInOutMarket,
        amountsInOutMaxFee
      )
      expect(await datatokenContract.methods.balanceOf(user1).call()).to.equal(
        tx.events.LOG_SWAP.returnValues.tokenAmountOut
      )
    })

    it('#swapExactAmountOut - should swap', async () => {
      await approve(web3, user1, contracts.usdcAddress, poolAddress, '100')
      const tokenInOutMarket: TokenInOutMarket = {
        tokenIn: contracts.usdcAddress,
        tokenOut: datatoken,
        marketFeeAddress: factoryOwner
      }
      const amountsInOutMaxFee: AmountsOutMaxFee = {
        maxAmountIn: '100',
        tokenAmountOut: '50',
        swapMarketFee: '0.1'
      }
      const tx = await pool.swapExactAmountOut(
        user1,
        poolAddress,
        tokenInOutMarket,
        amountsInOutMaxFee
      )
      assert(tx != null)
    })

    it('#joinswapExternAmountIn- user1 should add liquidity, receiving LP tokens', async () => {
      const usdcAmountIn = '100'
      const minBPTOut = '0.1'
      await approve(web3, user1, contracts.usdcAddress, poolAddress, '100', true)

      const tx = await pool.joinswapExternAmountIn(
        user1,
        poolAddress,
        usdcAmountIn,
        minBPTOut
      )

      assert(tx != null)

      expect(tx.events.LOG_JOIN[0].event === 'LOG_JOIN')
      expect(tx.events.LOG_BPT.event === 'LOG_BPT')
      // 2 JOIN EVENTS BECAUSE SIDE STAKING ALSO STAKED DTs, TODO: we should add to whom has been sent in the LOG_BPT event
      expect(tx.events.LOG_JOIN[0].returnValues.bptAmount).to.equal(
        tx.events.LOG_JOIN[1].returnValues.bptAmount
      )
    })

    it('#exitswapPoolAmountIn- user1 exit the pool receiving only USDC', async () => {
      const BPTAmountIn = '0.5'
      const minUSDCOut = '0.5'

      const tx = await pool.exitswapPoolAmountIn(
        user1,
        poolAddress,
        BPTAmountIn,
        minUSDCOut
      )

      assert(tx != null)

      expect(tx.events.LOG_EXIT[0].returnValues.tokenOut).to.equal(contracts.usdcAddress)

      // DTs were also unstaked in the same transaction (went to the staking contract)
      expect(tx.events.LOG_EXIT[1].returnValues.tokenOut).to.equal(datatoken)
    })
  })
})<|MERGE_RESOLUTION|>--- conflicted
+++ resolved
@@ -52,11 +52,7 @@
     owner: null
   }
 
-<<<<<<< HEAD
-  const ercParams: DatatokenCreateParams = {
-=======
   const dtParams: DatatokenCreateParams = {
->>>>>>> 28353042
     templateIndex: 1,
     minter: null,
     paymentCollector: null,
