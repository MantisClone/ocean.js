--- conflicted
+++ resolved
@@ -23,6 +23,7 @@
   AmountsInMaxFee,
   AmountsOutMaxFee
 } from '../../../../src/@types'
+import { Contract } from 'web3-eth-contract'
 
 describe('SideStaking unit test', () => {
   let factoryOwner: string
@@ -33,14 +34,10 @@
   let pool: Pool
   let sideStaking: SideStaking
   let poolAddress: string
-<<<<<<< HEAD
   let datatoken: string
   let datatokenContract: Contract
   let daiContract: Contract
   let usdcContract: Contract
-=======
-  let erc20Token: string
->>>>>>> e0af5302
 
   const VESTED_BLOCKS = 2500000
   const VESTING_AMOUNT = '10000'
@@ -161,14 +158,10 @@
       datatoken = txReceipt.events.TokenCreated.returnValues.newTokenAddress
       poolAddress = txReceipt.events.NewPool.returnValues.poolAddress
 
-<<<<<<< HEAD
-      datatokenContract = new web3.eth.Contract(ERC20Template.abi as AbiItem[], datatoken)
       // user1 has no dt1
       expect(await datatokenContract.methods.balanceOf(user1).call()).to.equal('0')
-=======
       // user1 has no dt1
-      expect(await balance(web3, erc20Token, user1)).to.equal('0')
->>>>>>> e0af5302
+      expect(await balance(web3, datatoken, user1)).to.equal('0')
     })
 
     it('#getRouter - should get Router address', async () => {
@@ -275,17 +268,12 @@
         amountsInOutMaxFee
       )
 
-<<<<<<< HEAD
-      expect(await datatokenContract.methods.balanceOf(user1).call()).to.equal(
-        tx.events.LOG_SWAP.returnValues.tokenAmountOut
-=======
-      expect(await balance(web3, erc20Token, user1)).to.equal(
+      expect(await balance(web3, datatoken, user1)).to.equal(
         await unitsToAmount(
           web3,
-          erc20Token,
+          datatoken,
           tx.events.LOG_SWAP.returnValues.tokenAmountOut
         )
->>>>>>> e0af5302
       )
     })
 
@@ -395,14 +383,8 @@
       datatoken = txReceipt.events.TokenCreated.returnValues.newTokenAddress
       poolAddress = txReceipt.events.NewPool.returnValues.poolAddress
 
-<<<<<<< HEAD
-      datatokenContract = new web3.eth.Contract(ERC20Template.abi as AbiItem[], datatoken)
       // user1 has no dt1
-      expect(await datatokenContract.methods.balanceOf(user1).call()).to.equal('0')
-=======
-      // user1 has no dt1
-      expect(await balance(web3, erc20Token, user1)).to.equal('0')
->>>>>>> e0af5302
+      expect(await balance(web3, datatoken, user1)).to.equal('0')
     })
 
     it('#getBasetokenBalance ', async () => {
@@ -464,17 +446,13 @@
         tokenInOutMarket,
         amountsInOutMaxFee
       )
-<<<<<<< HEAD
-      expect(await datatokenContract.methods.balanceOf(user1).call()).to.equal(
-        tx.events.LOG_SWAP.returnValues.tokenAmountOut
-=======
-      expect(await balance(web3, erc20Token, user1)).to.equal(
+
+      expect(await balance(web3, datatoken, user1)).to.equal(
         await unitsToAmount(
           web3,
-          erc20Token,
+          datatoken,
           tx.events.LOG_SWAP.returnValues.tokenAmountOut
         )
->>>>>>> e0af5302
       )
     })
 
