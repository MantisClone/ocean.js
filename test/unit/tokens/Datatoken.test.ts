--- conflicted
+++ resolved
@@ -64,33 +64,11 @@
     }
   })
 
-<<<<<<< HEAD
-  it('should initialize NFTFactory, nftDT and DT instances and create a new NFT', async () => {
-    nftFactory = new NftFactory(contracts.erc721FactoryAddress, web3)
-    nftDatatoken = new Nft(web3)
-    datatoken = new Datatoken(web3)
+  it('should initialize NFTFactory instance and create a new NFT', async () => {
+    nftFactory = new NftFactory(contracts.erc721FactoryAddress, web3, 8996)
 
     nftAddress = await nftFactory.createNFT(nftOwner, nftData)
-=======
-  it('should initialize NFTFactory instance and create a new NFT', async () => {
-    nftFactory = new NftFactory(
-      contracts.erc721FactoryAddress,
-      web3,
-      8996,
-      ERC721Factory.abi as AbiItem[]
-    )
-    const nftData: NftCreateData = {
-      name: nftName,
-      symbol: nftSymbol,
-      templateIndex: 1,
-      tokenURI: 'https://oceanprotocol.com/nft/',
-      transferable: true,
-      owner: nftOwner
-    }
-
-    nftAddress = await nftFactory.createNFT(nftOwner, nftData)
-    nftDatatoken = new Nft(web3, 8996, ERC721Template.abi as AbiItem[])
->>>>>>> cac327c7
+    nftDatatoken = new Nft(web3, 8996)
   })
 
   it('#createERC20 - should create a new ERC20 DT from NFT contract', async () => {
@@ -110,18 +88,10 @@
     assert(datatokenAddress !== null)
   })
 
-<<<<<<< HEAD
-=======
   it('should initialize DT20 Instance', async () => {
-    datatoken = new Datatoken(
-      web3,
-      8996,
-      ERC20Template.abi as AbiItem[],
-      ERC20TemplateEnterprise.abi as AbiItem[]
-    )
-  })
-
->>>>>>> cac327c7
+    datatoken = new Datatoken(web3, 8996)
+  })
+
   it('#mint - should fail to mint DT20, if NOT Minter', async () => {
     assert((await datatoken.getDTPermissions(datatokenAddress, user1)).minter === false)
     try {
