import { assert } from 'chai'
import { deployContracts, Addresses } from '../../TestContractHandler'
import { web3 } from '../../config'
import {
  NftFactory,
  NftCreateData,
  Datatoken,
  Nft,
  OrderParams,
  DispenserParams,
  ZERO_ADDRESS,
  signHash
} from '../../../src'
import { ProviderFees, FreCreationParams, FreOrderParams } from '../../../src/@types'

describe('Datatoken', () => {
  let nftOwner: string
  let user1: string
  let user2: string
  let user3: string
  let erc20DeployerUser: string
  let contracts: Addresses
  let nftDatatoken: Nft
  let datatoken: Datatoken
  let nftFactory: NftFactory
  let nftAddress: string
  let datatokenAddress: string
  let fixedRateAddress: string
  let exchangeId: string
  let freParams: FreCreationParams

  const NFT_NAME = 'NFTName'
  const NFT_SYMBOL = 'NFTSymbol'
  const NFT_TOKEN_URI = 'https://oceanprotocol.com/nft/'
  const FEE_ZERO = '0'
  const CAP_AMOUNT = '10000'
  const DECIMALS = 18
  const FIXED_RATE = web3.utils.toWei('1')
  const DATATOKENS_AMOUNT = '10'
  const ERC20_NAME = 'ERC20B1'
  const ERC20_SYMBOL = 'ERC20DT1Symbol'

  const NFT_DATA: NftCreateData = {
    name: NFT_NAME,
    symbol: NFT_SYMBOL,
    templateIndex: 1,
    tokenURI: NFT_TOKEN_URI,
    transferable: true,
    owner: nftOwner
  }

  before(async () => {
    const accounts = await web3.eth.getAccounts()
    nftOwner = accounts[0]
    user1 = accounts[1]
    user2 = accounts[2]
    user3 = accounts[3]
<<<<<<< HEAD

    NFT_DATA.owner = nftOwner
=======
    erc20DeployerUser = accounts[4]
>>>>>>> a92ad711
  })

  it('should deploy contracts', async () => {
    contracts = await deployContracts(web3, nftOwner)

    freParams = {
      fixedRateAddress: contracts.fixedRateAddress,
      baseTokenAddress: contracts.daiAddress,
      owner: nftOwner,
      marketFeeCollector: nftOwner,
      baseTokenDecimals: DECIMALS,
      datatokenDecimals: DECIMALS,
      fixedRate: FIXED_RATE,
      marketFee: FEE_ZERO
    }
  })

  it('should initialize NFTFactory, nftDT and DT instances and create a new NFT', async () => {
    nftFactory = new NftFactory(contracts.erc721FactoryAddress, web3)
    nftDatatoken = new Nft(web3)
    datatoken = new Datatoken(web3)

    nftAddress = await nftFactory.createNFT(nftOwner, NFT_DATA)
  })

  it('#createERC20 - should create a new ERC20 DT from NFT contract', async () => {
    await nftDatatoken.addErc20Deployer(nftAddress, nftOwner, erc20DeployerUser)
    datatokenAddress = await nftDatatoken.createErc20(
      nftAddress,
      nftOwner,
      nftOwner,
      user1,
      user2,
      ZERO_ADDRESS,
      FEE_ZERO,
      CAP_AMOUNT,
      ERC20_NAME,
      ERC20_SYMBOL
    )
    assert(datatokenAddress !== null)
  })

  it('#mint - should fail to mint DT20, if NOT Minter', async () => {
    assert((await datatoken.getDTPermissions(datatokenAddress, user1)).minter === false)
    try {
      await datatoken.mint(datatokenAddress, user1, DATATOKENS_AMOUNT, user1)
      assert(false)
    } catch (e) {
      assert(e.message === 'Caller is not Minter')
    }
  })

  it('#addMinter - should add user1 as minter, if user has ERC20Deployer permission', async () => {
    assert((await nftDatatoken.isErc20Deployer(nftAddress, nftOwner)) === true)
    assert((await datatoken.getDTPermissions(datatokenAddress, user1)).minter === false)

    await datatoken.addMinter(datatokenAddress, nftOwner, user1)

    assert((await datatoken.getDTPermissions(datatokenAddress, user1)).minter === true)
  })

  it('#addMinter - should FAIL TO add user1 as minter, if user has ERC20Deployer permission', async () => {
    assert((await nftDatatoken.isErc20Deployer(nftAddress, user3)) === false)
    assert((await datatoken.getDTPermissions(datatokenAddress, user2)).minter === false)

    try {
      await datatoken.addMinter(datatokenAddress, user3, user2)
      assert(false)
    } catch (e) {
      assert(e.message === 'Caller is not ERC20Deployer')
    }

    assert((await datatoken.getDTPermissions(datatokenAddress, user2)).minter === false)
  })

  it('#mint - should mint ERC20 datatoken to user1, if Minter', async () => {
    assert((await datatoken.getDTPermissions(datatokenAddress, nftOwner)).minter === true)
    await datatoken.mint(datatokenAddress, nftOwner, DATATOKENS_AMOUNT, user1)

    assert((await datatoken.balance(datatokenAddress, user1)) === DATATOKENS_AMOUNT)
  })

  it('#createFixedRate - should create FRE for the erc20 dt', async () => {
    const fre = await datatoken.createFixedRate(datatokenAddress, nftOwner, freParams)
    assert(fre !== null)
    fixedRateAddress = fre.events.NewFixedRate.address
    exchangeId = fre.events.NewFixedRate.returnValues[0]
  })

  it('#createFixedRate - should FAIL create FRE if NOT ERC20Deployer', async () => {
    assert((await nftDatatoken.isErc20Deployer(nftAddress, user3)) === false)
    try {
      await datatoken.createFixedRate(datatokenAddress, user3, freParams)
      assert(false)
    } catch (e) {
      assert(e.message === 'User is not ERC20 Deployer')
    }
  })

  it('#createDispenser - method creates a dispenser for the erc20DT', async () => {
    const dispenserParams: DispenserParams = {
      maxTokens: '10',
      maxBalance: '100'
    }

    const dispenser = await datatoken.createDispenser(
      datatokenAddress,
      nftOwner,
      contracts.dispenserAddress,
      dispenserParams
    )
    assert(dispenser !== null)
  })

  it('#createDispenser - should FAIL to create a Dispenser if not ERC20 Deployer', async () => {
    const dispenserParams: DispenserParams = {
      maxTokens: '10',
      maxBalance: '100'
    }
    assert((await nftDatatoken.isErc20Deployer(nftAddress, user3)) === false)
    try {
      await datatoken.createDispenser(
        datatokenAddress,
        user2,
        contracts.dispenserAddress,
        dispenserParams
      )
      assert(false)
    } catch (e) {
      assert(e.message === 'User is not ERC20 Deployer')
    }
  })

  it('#removeMinter - should FAIL to remove user1 as minter, if caller is NOT ERC20Deployer', async () => {
    assert((await nftDatatoken.isErc20Deployer(nftAddress, user2)) === false)
    assert((await datatoken.getDTPermissions(datatokenAddress, user1)).minter === true)

    try {
      await datatoken.removeMinter(datatokenAddress, user2, user1)
      assert(false)
    } catch (e) {
      assert(e.message === 'Caller is not ERC20Deployer')
    }
    assert((await datatoken.getDTPermissions(datatokenAddress, user1)).minter === true)
  })

  it('#removeMinter - should remove user1 as minter, if nftDatatoken has ERC20Deployer permission', async () => {
    assert((await nftDatatoken.isErc20Deployer(nftAddress, nftOwner)) === true)
    assert((await datatoken.getDTPermissions(datatokenAddress, user1)).minter === true)

    await datatoken.removeMinter(datatokenAddress, nftOwner, user1)

    assert((await datatoken.getDTPermissions(datatokenAddress, user1)).minter === false)
  })

  it('#addPaymentManager - should FAIL TO add user2 as paymentManager, if caller is NOT ERC20Deployer', async () => {
    assert((await nftDatatoken.isErc20Deployer(nftAddress, user1)) === false)
    assert(
      (await datatoken.getDTPermissions(datatokenAddress, user2)).paymentManager === false
    )

    try {
      await datatoken.addPaymentManager(datatokenAddress, user1, user2)
      assert(false)
    } catch (e) {
      assert(e.message === 'Caller is not ERC20Deployer')
    }
    assert(
      (await datatoken.getDTPermissions(datatokenAddress, user2)).paymentManager === false
    )
  })

  it('#addPaymentManager - should add user2 as paymentManager, if caller has ERC20Deployer permission', async () => {
    assert((await nftDatatoken.isErc20Deployer(nftAddress, nftOwner)) === true)
    assert(
      (await datatoken.getDTPermissions(datatokenAddress, user2)).paymentManager === false
    )

    await datatoken.addPaymentManager(datatokenAddress, nftOwner, user2)

    assert(
      (await datatoken.getDTPermissions(datatokenAddress, user2)).paymentManager === true
    )
  })

  it('#removePaymentManager - should FAIL TO remove user2 as paymentManager, if nftDatatoken has ERC20Deployer permission', async () => {
    assert((await nftDatatoken.isErc20Deployer(nftAddress, user1)) === false)
    assert(
      (await datatoken.getDTPermissions(datatokenAddress, user2)).paymentManager === true
    )
    try {
      await datatoken.removePaymentManager(datatokenAddress, user1, user2)
      assert(false)
    } catch (e) {
      assert(e.message === 'Caller is not ERC20Deployer')
    }

    assert(
      (await datatoken.getDTPermissions(datatokenAddress, user2)).paymentManager === true
    )
  })

  it('#removePaymentManager - should remove user2 as paymentManager, if Caller has ERC20Deployer permission', async () => {
    assert((await nftDatatoken.isErc20Deployer(nftAddress, nftOwner)) === true)
    assert(
      (await datatoken.getDTPermissions(datatokenAddress, user2)).paymentManager === true
    )

    await datatoken.removePaymentManager(datatokenAddress, nftOwner, user2)

    assert(
      (await datatoken.getDTPermissions(datatokenAddress, user2)).paymentManager === false
    )
  })

  it('#setPaymentCollector - should fail to set a new paymentCollector, if NOT PAYMENT Manager, NFT OWNER OR ERC 20 DEPLOYER', async () => {
    assert(
      (await datatoken.getDTPermissions(datatokenAddress, user2)).paymentManager === false
    )

    try {
      await datatoken.setPaymentCollector(datatokenAddress, user1, user2)
      assert(false)
    } catch (e) {
      assert(e.message === 'Caller is not Fee Manager, owner or erc20 Deployer')
    }
  })

  it('#setPaymentCollector - should set a new paymentCollector, if PAYMENT MANAGER', async () => {
    assert((await datatoken.getPaymentCollector(datatokenAddress)) === user1)

    await datatoken.addPaymentManager(datatokenAddress, nftOwner, user1)

    assert(
      (await datatoken.getDTPermissions(datatokenAddress, user1)).paymentManager === true
    )

    await datatoken.setPaymentCollector(datatokenAddress, user1, user3)

    assert((await datatoken.getPaymentCollector(datatokenAddress)) === user3)
  })

  it('#setPaymentCollector - should set a new paymentCollector, if NFT OWNER', async () => {
    assert((await nftDatatoken.getNftOwner(nftAddress)) === nftOwner)

    await datatoken.setPaymentCollector(datatokenAddress, nftOwner, user2)

    assert((await datatoken.getPaymentCollector(datatokenAddress)) === user2)
  })

  it('#setPaymentCollector - should set a new paymentCollector, if ERC 20 DEPLOYER', async () => {
    assert(
      (await nftDatatoken.getNftPermissions(nftAddress, erc20DeployerUser))
        .deployERC20 === true
    )

    await datatoken.setPaymentCollector(datatokenAddress, erc20DeployerUser, user3)

    assert((await datatoken.getPaymentCollector(datatokenAddress)) === user3)
  })

  it('#startOrder- user2 should create an order for DT ', async () => {
    assert(
      (await datatoken.balance(datatokenAddress, user1)) === DATATOKENS_AMOUNT,
      'User1 does not hold 10 datatokens'
    )
    assert(
      (await datatoken.balance(datatokenAddress, user2)) === '0',
      'User2 does not hold 0 datatokens'
    )

    const providerData = JSON.stringify({ timeout: 0 })
    const providerFeeToken = ZERO_ADDRESS
    const providerFeeAmount = FEE_ZERO
    const providerValidUntil = '0'
    const message = web3.utils.soliditySha3(
      { t: 'bytes', v: web3.utils.toHex(web3.utils.asciiToHex(providerData)) },
      { t: 'address', v: user3 },
      { t: 'address', v: providerFeeToken },
      { t: 'uint256', v: providerFeeAmount },
      { t: 'uint256', v: providerValidUntil }
    )
    const { v, r, s } = await signHash(web3, message, user3)
    const providerFees: ProviderFees = {
      providerFeeAddress: user3,
      providerFeeToken: providerFeeToken,
      providerFeeAmount: providerFeeAmount,
      v: v,
      r: r,
      s: s,
      providerData: web3.utils.toHex(web3.utils.asciiToHex(providerData)),
      validUntil: providerValidUntil
    }
    const order = await datatoken.startOrder(
      datatokenAddress,
      user1,
      user2,
      1,
      providerFees
    )
    assert(order !== null)

    assert(
      (await datatoken.balance(datatokenAddress, user1)) === '9',
      'Invalid user balance, DT was not substracted'
    )
    assert(
      (await datatoken.balance(
        datatokenAddress,
        await datatoken.getPaymentCollector(datatokenAddress)
      )) === '0.97',
      'Invalid publisher reward, we should have 1 DT'
    )
  })

  it('#buyFromDispenserAndOrder- Enterprise method', async () => {
    const providerData = JSON.stringify({ timeout: 0 })
    const providerFeeToken = ZERO_ADDRESS
    const providerFeeAmount = FEE_ZERO
    const message = web3.utils.soliditySha3(
      { t: 'bytes', v: web3.utils.toHex(web3.utils.asciiToHex(providerData)) },
      { t: 'address', v: user3 },
      { t: 'address', v: providerFeeToken },
      { t: 'uint256', v: providerFeeAmount }
    )
    const { v, r, s } = await signHash(web3, message, user3)
    const providerValidUntil = '0'
    const providerFees: ProviderFees = {
      providerFeeAddress: user3,
      providerFeeToken: providerFeeToken,
      providerFeeAmount: providerFeeAmount,
      v: v,
      r: r,
      s: s,
      providerData: web3.utils.toHex(web3.utils.asciiToHex(providerData)),
      validUntil: providerValidUntil
    }
    const consumeMarketFee = {
      consumeMarketFeeAddress: ZERO_ADDRESS,
      consumeMarketFeeToken: ZERO_ADDRESS,
      consumeMarketFeeAmount: FEE_ZERO
    }
    const order: OrderParams = {
      consumer: user1,
      serviceIndex: 1,
      _providerFee: providerFees,
      _consumeMarketFee: consumeMarketFee
    }
    const buyFromDispenseTx = await datatoken.buyFromDispenserAndOrder(
      datatokenAddress,
      nftOwner,
      order,
      contracts.dispenserAddress
    )
    assert(buyFromDispenseTx !== null)
  })

  it('#buyFromFreAndOrder - Enterprise method ', async () => {
    const providerData = JSON.stringify({ timeout: 0 })
    const providerFeeToken = ZERO_ADDRESS
    const providerFeeAmount = FEE_ZERO
    const message = web3.utils.soliditySha3(
      { t: 'bytes', v: web3.utils.toHex(web3.utils.asciiToHex(providerData)) },
      { t: 'address', v: user3 },
      { t: 'address', v: providerFeeToken },
      { t: 'uint256', v: providerFeeAmount }
    )
    const { v, r, s } = await signHash(web3, message, user3)
    const providerValidUntil = '0'
    const providerFees: ProviderFees = {
      providerFeeAddress: user1,
      providerFeeToken: providerFeeToken,
      providerFeeAmount: providerFeeAmount,
      v: v,
      r: r,
      s: s,
      providerData: web3.utils.toHex(web3.utils.asciiToHex(providerData)),
      validUntil: providerValidUntil
    }
    const consumeMarketFee = {
      consumeMarketFeeAddress: ZERO_ADDRESS,
      consumeMarketFeeToken: ZERO_ADDRESS,
      consumeMarketFeeAmount: FEE_ZERO
    }
    const order: OrderParams = {
      consumer: user1,
      serviceIndex: 1,
      _providerFee: providerFees,
      _consumeMarketFee: consumeMarketFee
    }

    const fre: FreOrderParams = {
      exchangeContract: fixedRateAddress,
      exchangeId: exchangeId,
      maxBaseTokenAmount: '1',
      swapMarketFee: '0.1',
      marketFeeAddress: ZERO_ADDRESS
    }

    const buyTx = await datatoken.buyFromFreAndOrder(datatokenAddress, user1, order, fre)
    assert(buyTx !== null)
  })

  it('#cleanPermissions - should FAIL to clean permissions at ERC20 level, if NOT NFT Owner', async () => {
    assert((await datatoken.getDTPermissions(datatokenAddress, nftOwner)).minter === true)

    assert((await datatoken.getPaymentCollector(datatokenAddress)) === user3)

    assert(
      (await datatoken.getDTPermissions(datatokenAddress, user1)).paymentManager === true
    )

    try {
      await datatoken.cleanPermissions(datatokenAddress, user2)
      assert(false)
    } catch (e) {
      assert(e.message === 'Caller is NOT Nft Owner')
    }

    assert((await datatoken.getPaymentCollector(datatokenAddress)) === user3)

    assert((await datatoken.getDTPermissions(datatokenAddress, nftOwner)).minter === true)

    assert(
      (await datatoken.getDTPermissions(datatokenAddress, user1)).paymentManager === true
    )
  })

  it('#cleanPermissions - should clean permissions at ERC20 level', async () => {
    assert((await datatoken.getDTPermissions(datatokenAddress, nftOwner)).minter === true)

    assert((await datatoken.getPaymentCollector(datatokenAddress)) === user3)

    assert(
      (await datatoken.getDTPermissions(datatokenAddress, user1)).paymentManager === true
    )

    await datatoken.cleanPermissions(datatokenAddress, nftOwner)

    assert((await datatoken.getPaymentCollector(datatokenAddress)) === nftOwner)

    assert(
      (await datatoken.getDTPermissions(datatokenAddress, nftOwner)).minter === false
    )

    assert(
      (await datatoken.getDTPermissions(datatokenAddress, user1)).paymentManager === false
    )
  })

  it('#getERC721Address - should succeed to get the parent ERC721 address', async () => {
    const address = await datatoken.getNFTAddress(datatokenAddress)
    assert(address, 'Not able to get the parent ERC721 address')
  })

  it('#setData - should set a value into 725Y standard, if Caller has ERC20Deployer permission', async () => {
    const data = web3.utils.asciiToHex('SomeData')

    assert((await nftDatatoken.isErc20Deployer(nftAddress, nftOwner)) === true)

    await datatoken.setData(datatokenAddress, nftOwner, data)

    const key = web3.utils.keccak256(datatokenAddress)
    assert((await nftDatatoken.getData(nftAddress, key)) === data)
  })

  it('#setData - should FAIL to set a value into 725Y standard, if Caller has NOT ERC20Deployer permission', async () => {
    const data = web3.utils.asciiToHex('NewData')
    const OldData = web3.utils.asciiToHex('SomeData')
    assert((await nftDatatoken.isErc20Deployer(nftAddress, user1)) === false)

    try {
      await datatoken.setData(datatokenAddress, user1, data)
      assert(false)
    } catch (e) {
      assert(e.message === 'User is not ERC20 Deployer')
    }
    const key = web3.utils.keccak256(datatokenAddress)
    assert((await nftDatatoken.getData(nftAddress, key)) === OldData)
  })

  it('#getDecimals - should return the number of decimals of the datatoken', async () => {
    const decimals = await datatoken.getDecimals(datatokenAddress)
    assert(decimals === DECIMALS.toString())
  })

  it('#transfer - we can transfer the datatoken', async () => {
    const balance1before = await datatoken.balance(datatokenAddress, user1)
    const balance2before = await datatoken.balance(datatokenAddress, user2)

    await datatoken.transfer(datatokenAddress, user2, '1', user1)

    const balance1after = await datatoken.balance(datatokenAddress, user1)
    const balance2after = await datatoken.balance(datatokenAddress, user2)

    assert(+balance1after === +balance1before - 1)
    assert(+balance2after === +balance2before + 1)
  })
})<|MERGE_RESOLUTION|>--- conflicted
+++ resolved
@@ -55,12 +55,9 @@
     user1 = accounts[1]
     user2 = accounts[2]
     user3 = accounts[3]
-<<<<<<< HEAD
 
     NFT_DATA.owner = nftOwner
-=======
     erc20DeployerUser = accounts[4]
->>>>>>> a92ad711
   })
 
   it('should deploy contracts', async () => {
@@ -87,7 +84,8 @@
   })
 
   it('#createERC20 - should create a new ERC20 DT from NFT contract', async () => {
-    await nftDatatoken.addErc20Deployer(nftAddress, nftOwner, erc20DeployerUser)
+    await nftDatatoken.addErc20Deployer(nftAddress, nftOwner, 
+                                       )
     datatokenAddress = await nftDatatoken.createErc20(
       nftAddress,
       nftOwner,
